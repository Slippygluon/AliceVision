
// Copyright (c) 2012, 2013, 2014 Pierre MOULON.

// This Source Code Form is subject to the terms of the Mozilla Public
// License, v. 2.0. If a copy of the MPL was not distributed with this
// file, You can obtain one at http://mozilla.org/MPL/2.0/.

#include "openMVG/features/features.hpp"
#include "openMVG/image/image.hpp"
#include "openMVG/matching/indMatch_utils.hpp"
#include "openMVG/matching/indexed_sort.hpp"
#include "openMVG/multiview/triangulation_nview.hpp"

#include "software/globalSfM/indexedImageGraph.hpp"
#include "software/globalSfM/indexedImageGraphExport.hpp"
#include "software/globalSfM/SfMGlobalEngine.hpp"
#include "software/globalSfM/SfMGlobal_tij_computation.hpp"
#include "software/SfM/SfMIOHelper.hpp"
#include "software/SfM/SfMRobust.hpp"
#include "software/SfM/SfMPlyHelper.hpp"

// Rotation averaging
#include "openMVG/multiview/rotation_averaging.hpp"
// Translation averaging
#include "openMVG/linearProgramming/lInfinityCV/global_translations_fromTriplets.hpp"
#include "openMVG/multiview/translation_averaging_solver.hpp"

// Linear programming solver(s)
#include "openMVG/linearProgramming/linearProgrammingInterface.hpp"
#include "openMVG/linearProgramming/linearProgrammingOSI_X.hpp"
#ifdef OPENMVG_HAVE_MOSEK
#include "openMVG/linearProgramming/linearProgrammingMOSEK.hpp"
#endif

#include "openMVG/graph/connectedComponent.hpp"

#include "third_party/stlplus3/filesystemSimplified/file_system.hpp"
#include "third_party/vectorGraphics/svgDrawer.hpp"
#include "third_party/stlAddition/stlMap.hpp"
#include "third_party/histogram/histogram.hpp"

#include "openMVG/robust_estimation/robust_estimator_ACRansac.hpp"
#include "openMVG/robust_estimation/robust_estimator_ACRansacKernelAdaptator.hpp"

#undef DYNAMIC
#include "openMVG/bundle_adjustment/problem_data_container.hpp"
#include "openMVG/bundle_adjustment/pinhole_ceres_functor.hpp"
#include "software/globalSfM/SfMBundleAdjustmentHelper_tonly.hpp"

#include "lemon/list_graph.h"
#include <lemon/connectivity.h>

#include "third_party/progress/progress.hpp"
#include "openMVG/system/timer.hpp"

#include <numeric>
#include <iomanip>
#include <algorithm>
#include <functional>
#include <sstream>

#include <stdio.h>
#include <stdlib.h>

using namespace openMVG;
using namespace openMVG::graphUtils;
using namespace svg;

namespace openMVG{

typedef SIOPointFeature FeatureT;
typedef std::vector<FeatureT> featsT;

GlobalReconstructionEngine::GlobalReconstructionEngine(
  const std::string & sImagePath,
  const std::string & sMatchesPath,
  const std::string & sOutDirectory,
  const ERotationAveragingMethod & eRotationAveragingMethod,
  const ETranslationAveragingMethod & eTranslationAveragingMethod,
  bool bHtmlReport)
  : ReconstructionEngine(sImagePath, sMatchesPath, sOutDirectory),
    _eRotationAveragingMethod(eRotationAveragingMethod),
    _eTranslationAveragingMethod(eTranslationAveragingMethod)
{
  _bHtmlReport = bHtmlReport;
  if (!stlplus::folder_exists(sOutDirectory)) {
    stlplus::folder_create(sOutDirectory);
  }
  if (_bHtmlReport)
  {
    _htmlDocStream = auto_ptr<htmlDocument::htmlDocumentStream>(
      new htmlDocument::htmlDocumentStream("GlobalReconstructionEngine SFM report."));
    _htmlDocStream->pushInfo(
      htmlDocument::htmlMarkup("h1", std::string("Current directory: ") +
      sImagePath));
    _htmlDocStream->pushInfo("<hr>");
  }
}

GlobalReconstructionEngine::~GlobalReconstructionEngine()
{
  ofstream htmlFileStream( string(stlplus::folder_append_separator(_sOutDirectory) +
    "Reconstruction_Report.html").c_str());
  htmlFileStream << _htmlDocStream->getDoc();
}

void GlobalReconstructionEngine::rotationInference(
  Map_RelativeRT & map_relatives)
{
  std::cout
        << "---------------\n"
        << "-- INFERENCE on " << _map_Matches_E.size() << " EGs count.\n"
        << "---------------" << std::endl
        << " /!\\  /!\\  /!\\  /!\\  /!\\  /!\\  /!\\ \n"
        << "--- ITERATED BAYESIAN INFERENCE IS NOT RELEASED, SEE C.ZACH CODE FOR MORE INFORMATION" << std::endl
        << " /!\\  /!\\  /!\\  /!\\  /!\\  /!\\  /!\\ \n" << std::endl
        << " A simple inference scheme is used here :" << std::endl
        << "\t only the relative error composition to identity on cycle of length 3 is used." << std::endl;

  //-------------------
  // Triplet inference (test over the composition error)
  //-------------------
  std::vector< graphUtils::Triplet > vec_triplets;
  tripletListing(vec_triplets);
  //-- Rejection triplet that are 'not' identity rotation (error to identity > 2°)
  tripletRotationRejection(vec_triplets, map_relatives);
}

bool GlobalReconstructionEngine::computeGlobalRotations(
  ERotationAveragingMethod eRotationAveragingMethod,
  const std::map<size_t, size_t> & map_cameraNodeToCameraIndex,
  const std::map<size_t, size_t> & map_cameraIndexTocameraNode,
  const Map_RelativeRT & map_relatives,
  std::map<size_t, Mat3> & map_globalR) const
{
  // Build relative information for only the largest considered Connected Component
  // - it requires to change the camera indexes, because RotationAveraging is working only with
  //   index ranging in [0 - nbCam], (map_cameraNodeToCameraIndex utility)

  //- A. weight computation
  //- B. solve global rotation computation

  //- A. weight computation: for each pair w = min(1, (#PairMatches/Median(#PairsMatches)))
  std::vector<double> vec_relativeRotWeight;
  {
    vec_relativeRotWeight.reserve(map_relatives.size());
    {
      //-- Compute the median number of matches
      std::vector<double> vec_count;
      for(Map_RelativeRT::const_iterator iter = map_relatives.begin();
        iter != map_relatives.end(); ++iter)
      {
        const openMVG::relativeInfo & rel = *iter;
        // Find the number of support point for this pair
        PairWiseMatches::const_iterator iterMatches = _map_Matches_E.find(rel.first);
        if (iterMatches != _map_Matches_E.end())
        {
          vec_count.push_back(iterMatches->second.size());
        }
      }
      float thTrustPair = (std::accumulate(vec_count.begin(), vec_count.end(), 0.0f) / vec_count.size()) / 2.0;

      for(Map_RelativeRT::const_iterator iter = map_relatives.begin();
        iter != map_relatives.end(); ++iter)
      {
        const openMVG::relativeInfo & rel = *iter;
        float weight = 1.f; // the relative rotation correspondence point support
        PairWiseMatches::const_iterator iterMatches = _map_Matches_E.find(rel.first);
        if (iterMatches != _map_Matches_E.end())
        {
          weight = std::min((float)iterMatches->second.size()/thTrustPair, 1.f);
          vec_relativeRotWeight.push_back(weight);
        }
      }
    }
  }

  using namespace openMVG::rotation_averaging;
  // Setup input data for global rotation computation
  std::vector<RelRotationData> vec_relativeRotEstimate;
  std::vector<double>::const_iterator iterW = vec_relativeRotWeight.begin();
  for(Map_RelativeRT::const_iterator iter = map_relatives.begin();
    iter != map_relatives.end(); ++iter)
  {
    const openMVG::relativeInfo & rel = *iter;
    PairWiseMatches::const_iterator iterMatches = _map_Matches_E.find(rel.first);
    if (iterMatches != _map_Matches_E.end())
    {
      vec_relativeRotEstimate.push_back(RelRotationData(
        map_cameraNodeToCameraIndex.find(rel.first.first)->second,
        map_cameraNodeToCameraIndex.find(rel.first.second)->second,
        rel.second.first, *iterW));
      ++iterW;
    }
  }

  //- B. solve global rotation computation
  bool bSuccess = false;
  std::vector<Mat3> vec_globalR(map_cameraIndexTocameraNode.size());
  switch(eRotationAveragingMethod)
  {
    case ROTATION_AVERAGING_L2:
    {
      //- Solve the global rotation estimation problem:
      bSuccess = rotation_averaging::l2::L2RotationAveraging(map_cameraIndexTocameraNode.size(),
        vec_relativeRotEstimate,
        vec_globalR);
    }
    break;
    case ROTATION_AVERAGING_L1:
    {
      using namespace openMVG::rotation_averaging::l1;

      //- Solve the global rotation estimation problem:
      size_t nMainViewID = 0;
      std::vector<bool> vec_inliers;
      bSuccess = rotation_averaging::l1::GlobalRotationsRobust(
        vec_relativeRotEstimate, vec_globalR, nMainViewID, 0.0f, &vec_inliers);

      std::cout << "\ninliers : " << std::endl;
      std::copy(vec_inliers.begin(), vec_inliers.end(), ostream_iterator<bool>(std::cout, " "));
      std::cout << std::endl;
    }
    break;
    default:
    std::cerr << "Unknown rotation averaging method: " << (int) eRotationAveragingMethod << std::endl;
  }

  if (bSuccess)
  {
    //-- Setup the averaged rotation
    for (int i = 0; i < vec_globalR.size(); ++i)  {
      map_globalR[map_cameraIndexTocameraNode.find(i)->second] = vec_globalR[i];
    }
  }
  else{
    std::cerr << "Global rotation solving failed." << std::endl;
  }

  return bSuccess;
}

bool GlobalReconstructionEngine::Process()
{

//---------------------------------
//-- Global Calibration -----------
//---------------------------------

  //-------------------
  // Load data
  //-------------------

  if(!ReadInputData())  {
    std::cout << "\nError while parsing input data" << std::endl;
    return false;
  }

  //-- Export input graph
  {
    typedef lemon::ListGraph Graph;
    imageGraph::indexedImageGraph putativeGraph(_map_Matches_E, _vec_fileNames);

    // Save the graph before cleaning:
    imageGraph::exportToGraphvizData(
      stlplus::create_filespec(_sOutDirectory, "input_graph"),
      putativeGraph.g);
  }


  openMVG::Timer total_reconstruction_timer;

  //-------------------
  // Only keep the largest biedge connected subgraph
  //-------------------

  if(!CleanGraph())
    return false;

  //-------------------
  // Compute relative R|t
  //-------------------

  Map_RelativeRT map_relatives;
  {
    ComputeRelativeRt(map_relatives);
  }

  //-------------------
  // Rotation inference
  //-------------------

  {
    openMVG::Timer timer_Inference;

    rotationInference(map_relatives);

    //-------------------
    // keep the largest biedge connected subgraph
    //-------------------
    if(!CleanGraph())
      return false;

    const double time_Inference = timer_Inference.elapsed();

    //---------------------------------------
    //-- Export geometric filtered matches
    //---------------------------------------
    std::ofstream file (string(_sMatchesPath + "/matches.filtered.txt").c_str());
    if (file.is_open())
      PairedIndMatchToStream(_map_Matches_E, file);
    file.close();

    //-------------------
    // List remaining camera node Id
    //-------------------
    std::set<size_t> set_indeximage;
    for (PairWiseMatches::const_iterator
         iter = _map_Matches_E.begin();
         iter != _map_Matches_E.end();
         ++iter)
    {
      const size_t I = iter->first.first;
      const size_t J = iter->first.second;
      set_indeximage.insert(I);
      set_indeximage.insert(J);
    }
    // Build correspondences tables (cameraIds <=> GraphIds)
    for (std::set<size_t>::const_iterator iterSet = set_indeximage.begin();
      iterSet != set_indeximage.end(); ++iterSet)
    {
      map_cameraIndexTocameraNode[std::distance(set_indeximage.begin(), iterSet)] = *iterSet;
      map_cameraNodeToCameraIndex[*iterSet] = std::distance(set_indeximage.begin(), iterSet);
    }

    std::cout << "\n Remaining cameras after inference filter : \n"
      << map_cameraIndexTocameraNode.size() << " from a total of " << _vec_fileNames.size() << std::endl;

    //-- Export statistics about the rotation inference step:
    if (_bHtmlReport)
    {
      using namespace htmlDocument;
      std::ostringstream os;
      os << "Rotation inference.";
      _htmlDocStream->pushInfo("<hr>");
      _htmlDocStream->pushInfo(htmlMarkup("h1",os.str()));

      os.str("");
      os << "-------------------------------" << "<br>"
        << "-- #Camera count: " << set_indeximage.size() << " remains "
        << "-- from " <<_vec_fileNames.size() << " input images.<br>"
        << "-- timing : " << time_Inference << " second <br>"
        << "-------------------------------" << "<br>";
      _htmlDocStream->pushInfo(os.str());
    }
  }

  //----------------------------
  // Rotation averaging
  //----------------------------

  std::map<std::size_t, Mat3> map_globalR;
  {
    std::cout << "\n-------------------------------" << "\n"
      << " Global rotations computation: " << "\n"
      << "   - Ready to compute " << map_cameraIndexTocameraNode.size() << " global rotations." << "\n"
      << "     from " << map_relatives.size() << " relative rotations\n" << std::endl;

    if (!computeGlobalRotations(
            _eRotationAveragingMethod,
            map_cameraNodeToCameraIndex,
            map_cameraIndexTocameraNode,
            map_relatives,
            map_globalR))
    {
      std::cerr << "Failed to compute the global rotations." << std::endl;
      return false;
    }
  }

  //-------------------
  // Relative translations estimation (Triplet based translation computation)
  //-------------------
  std::vector<openMVG::relativeInfo > vec_initialRijTijEstimates;
  PairWiseMatches newpairMatches;
  {
    std::cout << "\n-------------------------------" << "\n"
      << " Relative translations computation: " << "\n"
      << "-------------------------------" << std::endl;

    // List putative triplets
    std::vector< graphUtils::Triplet > vec_triplets;
    tripletListing(vec_triplets);

    // Compute putative translations with an edge coverage algorithm

    openMVG::Timer timerLP_triplet;

    computePutativeTranslation_EdgesCoverage(map_globalR, vec_triplets, vec_initialRijTijEstimates, newpairMatches);
    const double timeLP_triplet = timerLP_triplet.elapsed();
    std::cout << "TRIPLET COVERAGE TIMING : " << timeLP_triplet << " seconds" << std::endl;

    //-- Export triplet statistics:
    if (_bHtmlReport)
    {
      using namespace htmlDocument;
      std::ostringstream os;
      os << "Triplet statistics.";
      _htmlDocStream->pushInfo("<hr>");
      _htmlDocStream->pushInfo(htmlMarkup("h1",os.str()));

      os.str("");
      os << "-------------------------------" << "<br>"
        << "-- #Effective translations estimates: " << vec_initialRijTijEstimates.size()/3
        << " from " <<vec_triplets.size() << " triplets.<br>"
        << "-- resulting in " <<vec_initialRijTijEstimates.size() << " translation estimation.<br>"
        << "-- timing to obtain the relative translations : " << timeLP_triplet << " seconds.<br>"
        << "-------------------------------" << "<br>";
      _htmlDocStream->pushInfo(os.str());
    }
  }

  //--Check the relative translation graph:
  //--> Consider only the connected component compound by the translation graph
  //-- Robust translation estimation can perform inference and remove some bad conditioned triplets

  {
    std::set<size_t> set_representedImageIndex;
    for(size_t i = 0; i < vec_initialRijTijEstimates.size(); ++i)
    {
      const openMVG::relativeInfo & rel = vec_initialRijTijEstimates[i];
      set_representedImageIndex.insert(rel.first.first);
      set_representedImageIndex.insert(rel.first.second);
    }
    std::cout << "\n\n"
      << "We targeting to estimates : " << map_globalR.size()
      << " and we have estimation for : " << set_representedImageIndex.size() << " images" << std::endl;

    //-- Clean global rotation that are not in the TRIPLET GRAPH
    std::map<size_t,Mat3> map_globalR_clean = map_globalR;
    for(std::map<size_t,Mat3>::const_iterator iter = map_globalR.begin();
      iter != map_globalR.end(); ++iter)
    {
      if (set_representedImageIndex.find(iter->first) == set_representedImageIndex.end())
      {
        std::cout << "Missing image index: " << iter->first << std::endl;
        map_globalR_clean.erase(map_cameraIndexTocameraNode[iter->first]);
      }
    }
    map_globalR.swap(map_globalR_clean);

    //- Build the map of camera index and node Ids that are listed by the triplets of translations
    map_cameraIndexTocameraNode.clear();
    map_cameraNodeToCameraIndex.clear();
    for (std::set<size_t>::const_iterator iterSet = set_representedImageIndex.begin();
      iterSet != set_representedImageIndex.end(); ++iterSet)
    {
      map_cameraIndexTocameraNode[std::distance(set_representedImageIndex.begin(), iterSet)] = *iterSet;
      map_cameraNodeToCameraIndex[*iterSet] = std::distance(set_representedImageIndex.begin(), iterSet);
    }

    std::cout << "\nRemaining cameras after inference filter : \n"
      << map_cameraIndexTocameraNode.size() << " from a total of " << _vec_fileNames.size() << std::endl;
  }

  //-------------------
  //-- GLOBAL TRANSLATIONS ESTIMATION from initial triplets t_ij guess
  //-------------------

  {
    const size_t iNview = map_cameraNodeToCameraIndex.size(); // The remaining camera nodes count in the graph

    std::cout << "\n-------------------------------" << "\n"
      << " Global translations computation: " << "\n"
      << "   - Ready to compute " << iNview << " global translations." << "\n"
      << "     from " << vec_initialRijTijEstimates.size() << " relative translations\n" << std::endl;

    //-- Update initial estimates in range [0->Ncam]
    for(size_t i = 0; i < vec_initialRijTijEstimates.size(); ++i)
    {
      openMVG::relativeInfo & rel = vec_initialRijTijEstimates[i];
      std::pair<size_t,size_t> newPair(
          map_cameraNodeToCameraIndex[rel.first.first],
          map_cameraNodeToCameraIndex[rel.first.second]);
      rel.first = newPair;
    }

    openMVG::Timer timerLP_translation;

    switch(_eTranslationAveragingMethod)
    {
      case TRANSLATION_AVERAGING_L1:
      {
        double gamma = -1.0;
        std::vector<double> vec_solution;
        {
          vec_solution.resize(iNview*3 + vec_initialRijTijEstimates.size()/3 + 1);
          using namespace openMVG::linearProgramming;
          #ifdef OPENMVG_HAVE_MOSEK
            MOSEK_SolveWrapper solverLP(vec_solution.size());
          #else
            OSI_CLP_SolverWrapper solverLP(vec_solution.size());
          #endif

          lInfinityCV::Tifromtij_ConstraintBuilder_OneLambdaPerTrif cstBuilder(vec_initialRijTijEstimates);

          LP_Constraints_Sparse constraint;
          //-- Setup constraint and solver
          cstBuilder.Build(constraint);
          solverLP.setup(constraint);
          //--
          // Solving
          bool bFeasible = solverLP.solve();
          std::cout << " \n Feasibility " << bFeasible << std::endl;
          //--
          if (bFeasible)  {
            solverLP.getSolution(vec_solution);
            gamma = vec_solution[vec_solution.size()-1];
          }
          else  {
            std::cerr << "Compute global translations: failed" << std::endl;
            return false;
          }
        }

        const double timeLP_translation = timerLP_translation.elapsed();
        //-- Export triplet statistics:
        if (_bHtmlReport)
        {
          using namespace htmlDocument;
          std::ostringstream os;
          os << "Translation fusion statistics.";
          _htmlDocStream->pushInfo("<hr>");
          _htmlDocStream->pushInfo(htmlMarkup("h1",os.str()));

          os.str("");
          os << "-------------------------------" << "<br>"
            << "-- #relative estimates: " << vec_initialRijTijEstimates.size()
            << " converge with gamma: " << gamma << ".<br>"
            << " timing (s): " << timeLP_translation << ".<br>"
            << "-------------------------------" << "<br>";
          _htmlDocStream->pushInfo(os.str());
        }

        std::cout << "Found solution:\n";
        std::copy(vec_solution.begin(), vec_solution.end(), std::ostream_iterator<double>(std::cout, " "));

        std::vector<double> vec_camTranslation(iNview*3,0);
        std::copy(&vec_solution[0], &vec_solution[iNview*3], &vec_camTranslation[0]);

        std::vector<double> vec_camRelLambdas(&vec_solution[iNview*3], &vec_solution[iNview*3 + vec_initialRijTijEstimates.size()/3]);
        std::cout << "\ncam position: " << std::endl;
        std::copy(vec_camTranslation.begin(), vec_camTranslation.end(), std::ostream_iterator<double>(std::cout, " "));
        std::cout << "\ncam Lambdas: " << std::endl;
        std::copy(vec_camRelLambdas.begin(), vec_camRelLambdas.end(), std::ostream_iterator<double>(std::cout, " "));

<<<<<<< HEAD
    // Build a Pinhole camera for each considered Id
    std::vector<Vec3>  vec_C;
    for (size_t i = 0; i < iNview; ++i)
    {
      Vec3 t(vec_camTranslation[i*3], vec_camTranslation[i*3+1], vec_camTranslation[i*3+2]);
      const size_t camNodeId = map_cameraIndexTocameraNode[i];
      const Mat3 & Ri = map_globalR[camNodeId];
      const Mat3 & _K = Mat3::Identity();   // The same K matrix is used by all the camera
      _map_camera[camNodeId] = PinholeCamera(_K, Ri, t);
      //-- Export camera center
      vec_C.push_back(_map_camera[camNodeId]._C);
=======
        // Build a Pinhole camera for each considered Id
        std::vector<Vec3>  vec_C;
        for (size_t i = 0; i < iNview; ++i)
        {
          Vec3 t(vec_camTranslation[i*3], vec_camTranslation[i*3+1], vec_camTranslation[i*3+2]);
          const size_t camNodeId = map_cameraIndexTocameraNode[i];
          const Mat3 & Ri = map_globalR[camNodeId];
          const Mat3 & _K = _vec_intrinsicGroups[0].m_K;   // The same K matrix is used by all the camera
          _map_camera[camNodeId] = PinholeCamera(_K, Ri, t);
          //-- Export camera center
          vec_C.push_back(_map_camera[camNodeId]._C);
        }
        plyHelper::exportToPly(vec_C, stlplus::create_filespec(_sOutDirectory, "cameraPath", "ply"));
      }
      break;

      case TRANSLATION_AVERAGING_L2:
      {
        std::vector<int> vec_edges;
        vec_edges.reserve(vec_initialRijTijEstimates.size() * 2);
        std::vector<double> vec_poses;
        vec_poses.reserve(vec_initialRijTijEstimates.size() * 3);
        std::vector<double> vec_weights;
        vec_weights.reserve(vec_initialRijTijEstimates.size());

        for(int i=0; i < vec_initialRijTijEstimates.size(); ++i)
        {
          const openMVG::relativeInfo & rel = vec_initialRijTijEstimates[i];
          vec_edges.push_back(rel.first.first);
          vec_edges.push_back(rel.first.second);

          const Vec3 direction = -(map_globalR[rel.first.second].transpose() * rel.second.second.normalized());

          vec_poses.push_back(direction(0));
          vec_poses.push_back(direction(1));
          vec_poses.push_back(direction(2));

          vec_weights.push_back(1.0);
        }

        const double function_tolerance = 1e-7, parameter_tolerance = 1e-8;
        const int max_iterations = 500;

        const double loss_width = 0.0;

        std::vector<double> X(iNview*3);

        if(!solve_translations_problem(
          &vec_edges[0],
          &vec_poses[0],
          &vec_weights[0],
          vec_initialRijTijEstimates.size(),
          loss_width,
          &X[0],
          function_tolerance,
          parameter_tolerance,
          max_iterations))  {
            std::cerr << "Compute global translations: failed" << std::endl;
            return false;
        }

        std::vector<Vec3>  vec_C;
        for (size_t i = 0; i < iNview; ++i)
        {
          const Vec3 C(X[i*3], X[i*3+1], X[i*3+2]);
          const size_t camNodeId = map_cameraIndexTocameraNode[i];
          const Mat3 & Ri = map_globalR[camNodeId];
          const Mat3 & _K = _vec_intrinsicGroups[0].m_K;   // The same K matrix is used by all the camera
          const Vec3 t = - Ri * C;
          _map_camera[camNodeId] = PinholeCamera(_K, Ri, t);
          //-- Export camera center
          vec_C.push_back(_map_camera[camNodeId]._C);
        }
        plyHelper::exportToPly(vec_C, stlplus::create_filespec(_sOutDirectory, "cameraPath", "ply"));
      }
      break;
>>>>>>> 6699da15
    }
  }

  //-------------------
  //-- Initial triangulation of the scene from the computed global motions
  //-------------------
  {
    // Build tracks from selected triplets (Union of all the validated triplet tracks (newpairMatches))
    //  triangulate tracks
    //  refine translations
    {
      TracksBuilder tracksBuilder;
      tracksBuilder.Build(newpairMatches);
      tracksBuilder.Filter(3);
      tracksBuilder.ExportToSTL(_map_selectedTracks);

      std::cout << std::endl << "Track stats" << std::endl;
      {
        std::ostringstream osTrack;
        //-- Display stats :
        //    - number of images
        //    - number of tracks
        std::set<size_t> set_imagesId;
        TracksUtilsMap::ImageIdInTracks(_map_selectedTracks, set_imagesId);
        osTrack << "------------------" << "\n"
          << "-- Tracks Stats --" << "\n"
          << " Tracks number: " << tracksBuilder.NbTracks() << "\n"
          << " Images Id: " << "\n";
        std::copy(set_imagesId.begin(),
          set_imagesId.end(),
          std::ostream_iterator<size_t>(osTrack, ", "));
        osTrack << "\n------------------" << "\n";

        std::map<size_t, size_t> map_Occurence_TrackLength;
        TracksUtilsMap::TracksLength(_map_selectedTracks, map_Occurence_TrackLength);
        osTrack << "TrackLength, Occurrence" << "\n";
        for (std::map<size_t, size_t>::const_iterator iter = map_Occurence_TrackLength.begin();
          iter != map_Occurence_TrackLength.end(); ++iter)  {
          osTrack << "\t" << iter->first << "\t" << iter->second << "\n";
        }
        osTrack << "\n";
        std::cout << osTrack.str();
      }
    }

    // Triangulation of all the tracks
    _vec_allScenes.resize(_map_selectedTracks.size());
    {
      std::vector<double> vec_residuals;
      vec_residuals.resize(_map_selectedTracks.size());
      std::set<size_t> set_idx_to_remove;

      C_Progress_display my_progress_bar_triangulation( _map_selectedTracks.size(),
       std::cout,
       "Initial triangulation:\n");

#ifdef USE_OPENMP
  #pragma omp parallel for //schedule(dynamic, 1)
#endif
      for (int idx = 0; idx < _map_selectedTracks.size(); ++idx)
      {
        STLMAPTracks::const_iterator iterTracks = _map_selectedTracks.begin();
        std::advance(iterTracks, idx);

        const submapTrack & subTrack = iterTracks->second;

        // Look to the features required for the triangulation task
        size_t index = 0;
        Triangulation trianObj;
        for (submapTrack::const_iterator iter = subTrack.begin(); iter != subTrack.end(); ++iter, ++index) {

          const size_t imaIndex = iter->first;
          const size_t featIndex = iter->second;
          const SIOPointFeature & pt = _map_feats_normalized[imaIndex][featIndex];
          // Build the P matrix
          trianObj.add(_map_camera[imaIndex]._P, pt.coords().cast<double>());
        }

        // Compute the 3D point and keep point index with negative depth
        const Vec3 Xs = trianObj.compute();
        _vec_allScenes[idx] = Xs;
        if (trianObj.minDepth() < 0)  {
          set_idx_to_remove.insert(idx);
        }

        //-- Compute residual over all the projections
        for (submapTrack::const_iterator iter = subTrack.begin(); iter != subTrack.end(); ++iter) {
          const size_t imaIndex = iter->first;
          const size_t featIndex = iter->second;
          const SIOPointFeature & pt = _map_feats_normalized[imaIndex][featIndex];
          vec_residuals[idx] = _map_camera[imaIndex].Residual(Xs, pt.coords().cast<double>());
        }

#ifdef USE_OPENMP
  #pragma omp critical
#endif
        {
          ++my_progress_bar_triangulation;
        }
      }

      //-- Remove useless tracks and 3D points
      {
        std::vector<Vec3> vec_allScenes_cleaned;
        for(size_t i = 0; i < _vec_allScenes.size(); ++i)
        {
          if (find(set_idx_to_remove.begin(), set_idx_to_remove.end(), i) == set_idx_to_remove.end())
          {
            vec_allScenes_cleaned.push_back(_vec_allScenes[i]);
          }
        }
        _vec_allScenes.swap(vec_allScenes_cleaned);

        for( std::set<size_t>::const_iterator iter = set_idx_to_remove.begin();
          iter != set_idx_to_remove.end(); ++iter)
        {
          _map_selectedTracks.erase(*iter);
        }
        std::cout << "\n #Tracks removed: " << set_idx_to_remove.size() << std::endl;
      }
      plyHelper::exportToPly(_vec_allScenes, stlplus::create_filespec(_sOutDirectory, "raw_pointCloud_LP", "ply"));

      {
        // Display some statistics of reprojection errors
        std::cout << "\n\nResidual statistics:\n" << std::endl;
        minMaxMeanMedian<double>(vec_residuals.begin(), vec_residuals.end());
        double min, max, mean, median;
        minMaxMeanMedian<double>(vec_residuals.begin(), vec_residuals.end(), min, max, mean, median);

        Histogram<float> histo(0.f, *max_element(vec_residuals.begin(),vec_residuals.end())*1.1f);
        histo.Add(vec_residuals.begin(), vec_residuals.end());
        std::cout << std::endl << "Residual Error pixels : " << std::endl << histo.ToString() << std::endl;

        // Histogram between 0 and 10 pixels
        {
          std::cout << "\n Histogram between 0 and 10 pixels: \n";
          Histogram<float> histo(0.f, 10.f, 20);
          histo.Add(vec_residuals.begin(), vec_residuals.end());
          std::cout << std::endl << "Residual Error pixels : " << std::endl << histo.ToString() << std::endl;
        }

        //-- Export initial triangulation statistics
        if (_bHtmlReport)
        {
          using namespace htmlDocument;
          std::ostringstream os;
          os << "Initial triangulation statistics.";
          _htmlDocStream->pushInfo("<hr>");
          _htmlDocStream->pushInfo(htmlMarkup("h1",os.str()));

          os.str("");
          os << "-------------------------------" << "<br>"
            << "-- #tracks: " << _map_selectedTracks.size() << ".<br>"
            << "-- #observation: " << vec_residuals.size() << ".<br>"
            << "-- residual mean (RMSE): " << std::sqrt(mean) << ".<br>"
            << "-------------------------------" << "<br>";
          _htmlDocStream->pushInfo(os.str());
        }
      }
    }
  }

  //-------------------
  //-- Bundle Adjustment on translation and structure
  //-------------------

  // Refine only Structure and translations
  bundleAdjustment(_map_camera, _vec_allScenes, _map_selectedTracks, false, true, false);
  plyHelper::exportToPly(_vec_allScenes, stlplus::create_filespec(_sOutDirectory, "raw_pointCloud_BA_T_Xi", "ply"));

  // Refine Structure, rotations and translations
  bundleAdjustment(_map_camera, _vec_allScenes, _map_selectedTracks, true, true, false);
  plyHelper::exportToPly(_vec_allScenes, stlplus::create_filespec(_sOutDirectory, "raw_pointCloud_BA_RT_Xi", "ply"));

  //-- Export statistics about the global process
  if (_bHtmlReport)
  {
    using namespace htmlDocument;
    std::ostringstream os;
    os << "Global calibration summary triangulation statistics.";
    _htmlDocStream->pushInfo("<hr>");
    _htmlDocStream->pushInfo(htmlMarkup("h1",os.str()));

    os.str("");
    os << "-------------------------------" << "<br>"
      << "-- Have calibrated: " << _map_camera.size() << " from "
      << _vec_fileNames.size() << " input images.<br>"
      << "-- The scene contains " << _map_selectedTracks.size() << " 3D points.<br>"
      << "-- Total reconstruction time (Inference, global rot, translation fusion, Ba1, Ba2): "
      << total_reconstruction_timer.elapsed() << " seconds.<br>"
      << "-------------------------------" << "<br>";
    _htmlDocStream->pushInfo(os.str());
  }

  std::cout << std::endl
    << "-------------------------------" << "\n"
    << "-- Have calibrated: " << _map_camera.size() << " from "
    << _vec_fileNames.size() << " input images.\n"
    << "-- The scene contains " << _map_selectedTracks.size() << " 3D points.\n"
    << "-- Total reconstruction time (Inference, global rot, translation fusion, Ba1, Ba2): "
    << total_reconstruction_timer.elapsed() << " seconds.\n"
    << "Relative rotations time was excluded\n"
    << "-------------------------------" << std::endl;

  //-- Export the scene (cameras and structures) to a container
  {
    // Cameras
    for (std::map<size_t,PinholeCamera >::const_iterator iter = _map_camera.begin();
      iter != _map_camera.end();  ++iter)
    {
      const PinholeCamera & cam = iter->second;
      _reconstructorData.map_Camera[iter->first] = BrownPinholeCamera(cam._P);

      // reconstructed camera
      _reconstructorData.set_imagedId.insert(iter->first);
    }

    // Structure
    size_t i = 0;
    for (std::vector<Vec3>::const_iterator iter = _vec_allScenes.begin();
      iter != _vec_allScenes.end();
      ++iter, ++i)
    {
      const Vec3 & pt3D = *iter;
      _reconstructorData.map_3DPoints[i] = pt3D;
      _reconstructorData.set_trackId.insert(i);
    }
  }

  return true;
}

bool testIntrinsicsEquality(
  SfMIO::IntrinsicCameraInfo const &ci1,
  SfMIO::IntrinsicCameraInfo const &ci2)
{
  return ci1.m_K == ci2.m_K;
}

bool GlobalReconstructionEngine::ReadInputData()
{
  if (!stlplus::is_folder(_sImagePath) ||
    !stlplus::is_folder(_sMatchesPath) ||
    !stlplus::is_folder(_sOutDirectory))
  {
    std::cerr << std::endl
      << "One of the required directory is not a valid directory" << std::endl;
    return false;
  }

  // a. Read images names
  std::string sListsFile = stlplus::create_filespec(_sMatchesPath,"lists","txt");
  std::string sComputedMatchesFile_E = stlplus::create_filespec(_sMatchesPath,"matches.e","txt");
  if (!stlplus::is_file(sListsFile)||
    !stlplus::is_file(sComputedMatchesFile_E) )
  {
    std::cerr << std::endl
      << "One of the input required file is not a present (lists.txt, matches.e.txt)" << std::endl;
    return false;
  }

  // a. Read images names
  {
    if (!openMVG::SfMIO::loadImageList( _vec_camImageNames,
                                        _vec_intrinsicGroups,
                                        sListsFile) )
    {
      std::cerr << "\nEmpty image list." << std::endl;
      return false;
    }
    else
    {
/*      //-- The global SfM pipeline assume there is only one intrinsic group
*      //- Count the number of intrinsic group and if many return an error message
*      std::vector<openMVG::SfMIO::IntrinsicCameraInfo>::iterator iterF =
*        std::unique(_vec_intrinsicGroups.begin(), _vec_intrinsicGroups.end(), testIntrinsicsEquality);
*      _vec_intrinsicGroups.resize( std::distance(_vec_intrinsicGroups.begin(), iterF) );
*
*      if (_vec_intrinsicGroups.size() == 1) {
*        // Set all the intrinsic ID to 0
*        for (size_t i = 0; i < _vec_camImageNames.size(); ++i)
*          _vec_camImageNames[i].m_intrinsicId = 0;
*      }
*      else  {
*        std::cerr << "There is more than one focal group in the lists.txt file." << std::endl
*          << "Only one focal group is supported for the global calibration chain." << std::endl;
*        return false;
*      }
*/

      // Find to which intrinsic groups each image belong
      for (std::vector<openMVG::SfMIO::CameraInfo>::const_iterator iter = _vec_camImageNames.begin();
        iter != _vec_camImageNames.end(); ++iter)
      {
        const openMVG::SfMIO::CameraInfo & camInfo = *iter;
        // Find the index of the camera
        size_t idx = std::distance((std::vector<openMVG::SfMIO::CameraInfo>::const_iterator)_vec_camImageNames.begin(), iter);
        _map_IntrinsicIdPerImageId[idx] = camInfo.m_intrinsicId;
      }

      for (size_t i = 0; i < _vec_camImageNames.size(); ++i)
      {
        _vec_fileNames.push_back(_vec_camImageNames[i].m_sImageName);
      }
    }
  }

  // b. Read matches (Essential)
  if (!matching::PairedIndMatchImport(sComputedMatchesFile_E, _map_Matches_E)) {
    std::cerr<< "Unable to read the Essential matrix matches" << std::endl;
    return false;
  }

  // Read features:
  for (size_t i = 0; i < _vec_fileNames.size(); ++i)  {
    const size_t camIndex = i;
    if (!loadFeatsFromFile(
      stlplus::create_filespec(_sMatchesPath, stlplus::basename_part(_vec_fileNames[camIndex]), ".feat"),
      _map_feats[camIndex])) {
      std::cerr << "Bad reading of feature files" << std::endl;
      return false;
    }
  }

  // Normalize features:
  for (size_t i = 0; i < _vec_fileNames.size(); ++i)  {
    const size_t camIndex = i;
    const size_t intrinsicId = _map_IntrinsicIdPerImageId[camIndex];

    // load camera matrix
    const Mat3 _K    = _vec_intrinsicGroups[intrinsicId].m_K;
    const Mat3 _Kinv = _K.inverse();

    // array containing normalized feature of image
    std::vector<SIOPointFeature>  normalizedFeatureImageI;
    normalizedFeatureImageI.clear();

    //normalize features
    for( size_t j=0; j < _map_feats[camIndex].size(); ++j)
    {
      const Vec3 x(_map_feats[camIndex][j].x(), _map_feats[camIndex][j].y(), 1.0);
      const Vec3 xBearingVector = _Kinv * x;
      const Vec2 xBearingVectorNormalized = xBearingVector.head(2) / xBearingVector(2);

      const float scale = _map_feats[camIndex][j].scale();
      const float orientation = _map_feats[camIndex][j].orientation();

      const SIOPointFeature  normalized( xBearingVectorNormalized(0), xBearingVectorNormalized(1), scale, orientation);

      normalizedFeatureImageI.push_back(normalized);
    }

    _map_feats_normalized.insert(std::make_pair(camIndex,normalizedFeatureImageI) );

  }

  return true;
}

bool GlobalReconstructionEngine::CleanGraph()
{
  // Create a graph from pairwise correspondences:
  // - remove not biedge connected component,
  // - keep the largest connected component.

  typedef lemon::ListGraph Graph;
  imageGraph::indexedImageGraph putativeGraph(_map_Matches_E, _vec_fileNames);

  // Save the graph before cleaning:
  imageGraph::exportToGraphvizData(
    stlplus::create_filespec(_sOutDirectory, "initialGraph"),
    putativeGraph.g);

  // Remove not bi-edge connected edges
  typedef Graph::EdgeMap<bool> EdgeMapAlias;
  EdgeMapAlias cutMap(putativeGraph.g);

  if (lemon::biEdgeConnectedCutEdges(putativeGraph.g, cutMap) > 0)
  {
    // Some edges must be removed because they don't follow the biEdge condition.
    typedef Graph::EdgeIt EdgeIterator;
    EdgeIterator itEdge(putativeGraph.g);
    for (EdgeMapAlias::MapIt it(cutMap); it!=INVALID; ++it, ++itEdge)
    {
      if (*it)
        putativeGraph.g.erase(itEdge); // remove the not bi-edge element
    }
  }

  // Graph is bi-edge connected, but still many connected components can exist
  // Keep only the largest one
  PairWiseMatches matches_filtered;
  int connectedComponentCount = lemon::countConnectedComponents(putativeGraph.g);
  std::cout << "\n"
    << "GlobalReconstructionEngine::CleanGraph() :: => connected Component : "
    << connectedComponentCount << std::endl;
  if (connectedComponentCount > 1)
  {
    // Keep only the largest connected component
    // - list all CC size
    // - if the largest one is meet, keep all the edges that belong to this node

    const std::map<size_t, std::set<lemon::ListGraph::Node> > map_subgraphs = exportGraphToMapSubgraphs(putativeGraph.g);
    size_t count = std::numeric_limits<size_t>::min();
    std::map<size_t, std::set<lemon::ListGraph::Node> >::const_iterator iterLargestCC = map_subgraphs.end();
    for(std::map<size_t, std::set<lemon::ListGraph::Node> >::const_iterator iter = map_subgraphs.begin();
        iter != map_subgraphs.end(); ++iter)
    {
      if (iter->second.size() > count)  {
        count = iter->second.size();
        iterLargestCC = iter;
      }
      std::cout << "Connected component of size : " << iter->second.size() << std::endl;
    }

    //-- Remove all nodes that are not listed in the largest CC
    for(std::map<size_t, std::set<lemon::ListGraph::Node> >::const_iterator iter = map_subgraphs.begin();
        iter != map_subgraphs.end(); ++iter)
    {
      if (iter == iterLargestCC)
      {
        // list all nodes and outgoing edges and update the matching list
        const std::set<lemon::ListGraph::Node> & ccSet = iter->second;
        for (std::set<lemon::ListGraph::Node>::const_iterator iter2 = ccSet.begin();
          iter2 != ccSet.end(); ++iter2)
        {
          typedef Graph::OutArcIt OutArcIt;
          for (OutArcIt e(putativeGraph.g, *iter2); e!=INVALID; ++e)
          {
            size_t Idu = (*putativeGraph.map_nodeMapIndex)[putativeGraph.g.target(e)];
            size_t Idv = (*putativeGraph.map_nodeMapIndex)[putativeGraph.g.source(e)];
            PairWiseMatches::iterator iterF = _map_Matches_E.find(std::make_pair(Idu,Idv));
            if( iterF != _map_Matches_E.end())
            {
              matches_filtered.insert(*iterF);
            }
            iterF = _map_Matches_E.find(std::make_pair(Idv,Idu));
            if( iterF != _map_Matches_E.end())
            {
              matches_filtered.insert(*iterF);
            }
          }
        }
        // update the matching list
        _map_Matches_E = matches_filtered;
      }
      else
      {
        // remove the edges from the graph
        const std::set<lemon::ListGraph::Node> & ccSet = iter->second;
        for (std::set<lemon::ListGraph::Node>::const_iterator iter2 = ccSet.begin();
          iter2 != ccSet.end(); ++iter2)
        {
          typedef Graph::OutArcIt OutArcIt;
          for (OutArcIt e(putativeGraph.g, *iter2); e!=INVALID; ++e)
          {
            putativeGraph.g.erase(e);
          }
          //putativeGraph.g.erase(*iter2);
        }
      }
    }
  }

  // Save the graph after cleaning:
  imageGraph::exportToGraphvizData(
    stlplus::create_filespec(_sOutDirectory, "cleanedGraph"),
    putativeGraph.g);

  std::cout << "\n"
    << "Cardinal of nodes: " << lemon::countNodes(putativeGraph.g) << "\n"
    << "Cardinal of edges: " << lemon::countEdges(putativeGraph.g) << std::endl
    << std::endl;

  return true;
}

void GlobalReconstructionEngine::ComputeRelativeRt(
  Map_RelativeRT & vec_relatives)
{
  // For each pair, compute the rotation from pairwise point matches:

  C_Progress_display my_progress_bar( _map_Matches_E.size(), std::cout, "\n", " " , "ComputeRelativeRt\n" );
#ifdef USE_OPENMP
  #pragma omp parallel for schedule(dynamic)
#endif
  for (int i = 0; i < _map_Matches_E.size(); ++i)
  {
    PairWiseMatches::const_iterator iter = _map_Matches_E.begin();
    std::advance(iter, i);

    const size_t I = iter->first.first;
    const size_t J = iter->first.second;

    const std::vector<IndMatch> & vec_matchesInd = iter->second;

    Mat x1(2, vec_matchesInd.size()), x2(2, vec_matchesInd.size());
    for (size_t k = 0; k < vec_matchesInd.size(); ++k)
    {
      x1.col(k) = _map_feats_normalized[I][vec_matchesInd[k]._i].coords().cast<double>();
      x2.col(k) = _map_feats_normalized[J][vec_matchesInd[k]._j].coords().cast<double>();
    }

    Mat3 E;
    std::vector<size_t> vec_inliers;

    std::pair<size_t, size_t> imageSize_I(
      _vec_intrinsicGroups[_vec_camImageNames[I].m_intrinsicId].m_w,
      _vec_intrinsicGroups[_vec_camImageNames[I].m_intrinsicId].m_h );

    std::pair<size_t, size_t> imageSize_J(
      _vec_intrinsicGroups[_vec_camImageNames[J].m_intrinsicId].m_w,
      _vec_intrinsicGroups[_vec_camImageNames[J].m_intrinsicId].m_h);

    const Mat3 K1 = _vec_intrinsicGroups[_vec_camImageNames[I].m_intrinsicId].m_K;
    const Mat3 K2 = _vec_intrinsicGroups[_vec_camImageNames[J].m_intrinsicId].m_K;
    const Mat3 K  = Mat3::Identity();

    double errorMax = std::numeric_limits<double>::max();
    double maxExpectedError = 5.0 / ( K1(0,0) + K2(0,0) ) ;
    if (!SfMRobust::robustEssential(K, K,
      x1, x2,
      &E, &vec_inliers,
      imageSize_I, imageSize_J,
      &errorMax,
      maxExpectedError))
    {
      std::cerr << " /!\\ Robust estimation failed to compute E for this pair"
        << std::endl;
        continue;
    }
    else
    {
      //--> Estimate the best possible Rotation/Translation from E
      Mat3 R;
      Vec3 t;
      if (!SfMRobust::estimate_Rt_fromE(K, K, x1, x2, E, vec_inliers, &R, &t))
      {
        std::cout << " /!\\ Failed to compute initial R|t for the initial pair"
          << std::endl;
          continue;
      }
      else
      {
        PinholeCamera cam1(K, Mat3::Identity(), Vec3::Zero());
        PinholeCamera cam2(K, R, t);

        std::vector<Vec3> vec_allScenes;
        vec_allScenes.resize(x1.cols());
        for (size_t k = 0; k < x1.cols(); ++k) {
          const Vec2 & x1_ = x1.col(k),
            & x2_ = x2.col(k);
          Vec3 X;
          TriangulateDLT(cam1._P, x1_, cam2._P, x2_, &X);
          vec_allScenes[k] = X;
        }

        // Refine Xis, tis and Ris (Bundle Adjustment)
        {
          using namespace std;

          const size_t nbCams = 2;
          const size_t nbPoints3D = vec_allScenes.size();

          // Count the number of measurement (sum of the reconstructed track length)
          size_t nbmeasurements = x1.cols() * 2;

          // Setup a BA problem
          using namespace openMVG::bundle_adjustment;
          BA_Problem_data<6> ba_problem; // Will refine [Rotations|Translations] and 3D points

          // Configure the size of the problem
          ba_problem.num_cameras_ = nbCams;
          ba_problem.num_points_ = nbPoints3D;
          ba_problem.num_observations_ = nbmeasurements;

          ba_problem.point_index_.reserve(ba_problem.num_observations_);
          ba_problem.camera_index_.reserve(ba_problem.num_observations_);
          ba_problem.observations_.reserve(2 * ba_problem.num_observations_);

          ba_problem.num_parameters_ =
            6 * ba_problem.num_cameras_ // #[Rotation|translation] = [3x1]|[3x1]
            + 3 * ba_problem.num_points_; // 3DPoints = [3x1]
          ba_problem.parameters_.reserve(ba_problem.num_parameters_);

          // Fill camera
          {
            Mat3 R = cam1._R;
            double angleAxis[3];
            ceres::RotationMatrixToAngleAxis((const double*)R.data(), angleAxis);

            // translation
            Vec3 t = cam1._t;

            ba_problem.parameters_.push_back(angleAxis[0]);
            ba_problem.parameters_.push_back(angleAxis[1]);
            ba_problem.parameters_.push_back(angleAxis[2]);
            ba_problem.parameters_.push_back(t[0]);
            ba_problem.parameters_.push_back(t[1]);
            ba_problem.parameters_.push_back(t[2]);
          }
          {
            Mat3 R = cam2._R;
            double angleAxis[3];
            ceres::RotationMatrixToAngleAxis((const double*)R.data(), angleAxis);

            // translation
            Vec3 t = cam2._t;

            ba_problem.parameters_.push_back(angleAxis[0]);
            ba_problem.parameters_.push_back(angleAxis[1]);
            ba_problem.parameters_.push_back(angleAxis[2]);
            ba_problem.parameters_.push_back(t[0]);
            ba_problem.parameters_.push_back(t[1]);
            ba_problem.parameters_.push_back(t[2]);
          }

          // Fill 3D points
          for (std::vector<Vec3>::const_iterator iter = vec_allScenes.begin();
            iter != vec_allScenes.end();
            ++iter)
          {
            const Vec3 & pt3D = *iter;
            ba_problem.parameters_.push_back(pt3D[0]);
            ba_problem.parameters_.push_back(pt3D[1]);
            ba_problem.parameters_.push_back(pt3D[2]);
          }

          // Fill the measurements
          for (size_t k = 0; k < x1.cols(); ++k) {
            const Vec2 & x1_ = x1.col(k), & x2_ = x2.col(k);

            const Mat3 & K = cam1._K;

            double ppx = K(0,2), ppy = K(1,2);
            ba_problem.observations_.push_back( x1_(0) - ppx );
            ba_problem.observations_.push_back( x1_(1) - ppy );
            ba_problem.point_index_.push_back(k);
            ba_problem.camera_index_.push_back(0);

            ba_problem.observations_.push_back( x2_(0) - ppx );
            ba_problem.observations_.push_back( x2_(1) - ppy );
            ba_problem.point_index_.push_back(k);
            ba_problem.camera_index_.push_back(1);
          }

          // Create residuals for each observation in the bundle adjustment problem. The
          // parameters for cameras and points are added automatically.
          ceres::Problem problem;
          // Set a LossFunction to be less penalized by false measurements
          //  - set it to NULL if you don't want use a lossFunction.
          ceres::LossFunction * p_LossFunction = new ceres::HuberLoss(Square(2.0));
          for (size_t i = 0; i < ba_problem.num_observations(); ++i) {
            // Each Residual block takes a point and a camera as input and outputs a 2
            // dimensional residual. Internally, the cost function stores the observed
            // image location and compares the reprojection against the observation.

            ceres::CostFunction* cost_function =
                new ceres::AutoDiffCostFunction<PinholeReprojectionError_Rt, 2, 6, 3>(
                    new PinholeReprojectionError_Rt(
                        &ba_problem.observations()[2 * i + 0],  K(0,0)));

            problem.AddResidualBlock(cost_function,
                                     p_LossFunction,
                                     ba_problem.mutable_camera_for_observation(i),
                                     ba_problem.mutable_point_for_observation(i));
          }

          // Configure a BA engine and run it
          //  Make Ceres automatically detect the bundle structure.
          ceres::Solver::Options options;
          // Use a dense back-end since we only consider a two view problem
          options.linear_solver_type = ceres::DENSE_SCHUR;
          options.minimizer_progress_to_stdout = false;
          options.logging_type = ceres::SILENT;

          // Solve BA
          ceres::Solver::Summary summary;
          ceres::Solve(options, &problem, &summary);

          // If no error, get back refined parameters
          if (summary.IsSolutionUsable())
          {
            // Get back 3D points
            size_t k = 0;
            std::vector<Vec3>  finalPoint;

            for (std::vector<Vec3>::iterator iter = vec_allScenes.begin();
              iter != vec_allScenes.end(); ++iter, ++k)
            {
              const double * pt = ba_problem.mutable_points() + k*3;
              Vec3 & pt3D = *iter;
              pt3D = Vec3(pt[0], pt[1], pt[2]);
              finalPoint.push_back(pt3D);
            }


            // export point cloud associated to pair (I,J). Only for debug purpose
            std::ostringstream pairIJ;
            pairIJ << I << "_" << J << ".ply";

            plyHelper::exportToPly(finalPoint, stlplus::create_filespec(_sOutDirectory,
                   "pointCloud_rot_"+pairIJ.str()) );


            // Get back camera 1
            {
              const double * cam = ba_problem.mutable_cameras() + 0*6;
              Mat3 R;
              // angle axis to rotation matrix
              ceres::AngleAxisToRotationMatrix(cam, R.data());

              Vec3 t(cam[3], cam[4], cam[5]);

              // Update the camera
              Mat3 K = cam1._K;
              PinholeCamera & sCam = cam1;
              sCam = PinholeCamera(K, R, t);
            }
            // Get back camera 2
            {
              const double * cam = ba_problem.mutable_cameras() + 1*6;
              Mat3 R;
              // angle axis to rotation matrix
              ceres::AngleAxisToRotationMatrix(cam, R.data());

              Vec3 t(cam[3], cam[4], cam[5]);

              // Update the camera
              Mat3 K = cam2._K;
              PinholeCamera & sCam = cam2;
              sCam = PinholeCamera(K, R, t);
            }
            RelativeCameraMotion(cam1._R, cam1._t, cam2._R, cam2._t, &R, &t);
          }
        }

#ifdef USE_OPENMP
  #pragma omp critical
#endif
        {
          vec_relatives[iter->first] = std::make_pair(R,t);
          ++my_progress_bar;
        }

      }
    }
  }
}

void GlobalReconstructionEngine::tripletListing(std::vector< graphUtils::Triplet > & vec_triplets) const
{
  vec_triplets.clear();

  imageGraph::indexedImageGraph putativeGraph(_map_Matches_E, _vec_fileNames);

  List_Triplets<imageGraph::indexedImageGraph::GraphT>(putativeGraph.g, vec_triplets);

  //Change triplets to ImageIds
  for (size_t i = 0; i < vec_triplets.size(); ++i)
  {
    graphUtils::Triplet & triplet = vec_triplets[i];
    size_t I = triplet.i, J = triplet.j , K = triplet.k;
    I = (*putativeGraph.map_nodeMapIndex)[putativeGraph.g.nodeFromId(I)];
    J = (*putativeGraph.map_nodeMapIndex)[putativeGraph.g.nodeFromId(J)];
    K = (*putativeGraph.map_nodeMapIndex)[putativeGraph.g.nodeFromId(K)];
    size_t triplet_[3] = {I,J,K};
    std::sort(&triplet_[0], &triplet_[3]);
    triplet = graphUtils::Triplet(triplet_[0],triplet_[1],triplet_[2]);
  }
}

void GlobalReconstructionEngine::tripletRotationRejection(
  std::vector< graphUtils::Triplet > & vec_triplets,
  Map_RelativeRT & map_relatives)
{
  Map_RelativeRT map_relatives_validated;

  // DETECTION OF ROTATION OUTLIERS
  std::vector< graphUtils::Triplet > vec_triplets_validated;

  std::vector<float> vec_errToIdentityPerTriplet;
  vec_errToIdentityPerTriplet.reserve(vec_triplets.size());
  // Compute for each length 3 cycles: the composition error
  //  Error to identity rotation.
  for (size_t i = 0; i < vec_triplets.size(); ++i)
  {
    const graphUtils::Triplet & triplet = vec_triplets[i];
    size_t I = triplet.i, J = triplet.j , K = triplet.k;

    //-- Find the three rotations
    const std::pair<size_t,size_t> ij = std::make_pair(I,J);
    const std::pair<size_t,size_t> ji = std::make_pair(J,I);

    Mat3 RIJ;
    if (map_relatives.find(ij) != map_relatives.end())
      RIJ = map_relatives.find(ij)->second.first;
    else
      RIJ = map_relatives.find(ji)->second.first.transpose();

    const std::pair<size_t,size_t> jk = std::make_pair(J,K);
    const std::pair<size_t,size_t> kj = std::make_pair(K,J);

    Mat3 RJK;
    if (map_relatives.find(jk) != map_relatives.end())
      RJK = map_relatives.find(jk)->second.first;
    else
      RJK = map_relatives.find(kj)->second.first.transpose();

    const std::pair<size_t,size_t> ki = std::make_pair(K,I);
    const std::pair<size_t,size_t> ik = std::make_pair(I,K);

    Mat3 RKI;
    if (map_relatives.find(ki) != map_relatives.end())
      RKI = map_relatives.find(ki)->second.first;
    else
      RKI = map_relatives.find(ik)->second.first.transpose();

    Mat3 Rot_To_Identity = RIJ * RJK * RKI; // motion composition
    float angularErrorDegree = static_cast<float>(R2D(getRotationMagnitude(Rot_To_Identity)));
    vec_errToIdentityPerTriplet.push_back(angularErrorDegree);

    if (angularErrorDegree < 2.0f)
    {
      vec_triplets_validated.push_back(triplet);

      if (map_relatives.find(ij) != map_relatives.end())
        map_relatives_validated[ij] = map_relatives.find(ij)->second;
      else
        map_relatives_validated[ji] = map_relatives.find(ji)->second;

      if (map_relatives.find(jk) != map_relatives.end())
        map_relatives_validated[jk] = map_relatives.find(jk)->second;
      else
        map_relatives_validated[kj] = map_relatives.find(kj)->second;

      if (map_relatives.find(ki) != map_relatives.end())
        map_relatives_validated[ki] = map_relatives.find(ki)->second;
      else
        map_relatives_validated[ik] = map_relatives.find(ik)->second;
    }
  }

  map_relatives = map_relatives_validated;

  // Display statistics about rotation triplets error:
  std::cout << "\nStatistics about rotation triplets:" << std::endl;
  minMaxMeanMedian<float>(vec_errToIdentityPerTriplet.begin(), vec_errToIdentityPerTriplet.end());

  std::sort(vec_errToIdentityPerTriplet.begin(), vec_errToIdentityPerTriplet.end());

  Histogram<float> histo(0.0f, *max_element(vec_errToIdentityPerTriplet.begin(), vec_errToIdentityPerTriplet.end()), 180);
  histo.Add(vec_errToIdentityPerTriplet.begin(), vec_errToIdentityPerTriplet.end());

  svgHisto histosvg;
  histosvg.draw(histo.GetHist(),
                std::make_pair(0.0f, *max_element(vec_errToIdentityPerTriplet.begin(), vec_errToIdentityPerTriplet.end())),
                stlplus::create_filespec(this->_sOutDirectory, "Triplet_Rotation_Residual_180.svg"),
                600,300);

  histo = Histogram<float>(0.0f, *max_element(vec_errToIdentityPerTriplet.begin(), vec_errToIdentityPerTriplet.end()), 20);
  histo.Add(vec_errToIdentityPerTriplet.begin(), vec_errToIdentityPerTriplet.end());

  histosvg.draw(histo.GetHist(),
                std::make_pair(0.0f, *max_element(vec_errToIdentityPerTriplet.begin(), vec_errToIdentityPerTriplet.end())),
                stlplus::create_filespec(this->_sOutDirectory, "Triplet_Rotation_Residual_20.svg"),
                600,300);

  typedef lemon::ListGraph Graph;
  imageGraph::indexedImageGraph putativeGraph(_map_Matches_E, _vec_fileNames);

  Graph::EdgeMap<bool> edge_filter(putativeGraph.g, false);
  Graph::NodeMap<bool> node_filter(putativeGraph.g, true);

  typedef SubGraph<Graph > subGraphT;
  subGraphT sg(putativeGraph.g, node_filter, edge_filter);

  // Look all edges of the graph and look if exist in one triplet
  for (Graph::EdgeIt iter(putativeGraph.g); iter!=INVALID; ++iter)
  {
    size_t Idu = (*putativeGraph.map_nodeMapIndex)[sg.u(iter)];
    size_t Idv = (*putativeGraph.map_nodeMapIndex)[sg.v(iter)];
    //-- Look if the edge Idu,Idv exists in the trifocal tensor list
    for (size_t i = 0; i < vec_triplets_validated.size(); ++i)
    {
      const graphUtils::Triplet & triplet = vec_triplets_validated[i];
      if ( triplet.contain(std::make_pair(Idu, Idv)))
      {
        edge_filter[iter] = true;
        break;
      }
    }
  }

  imageGraph::exportToGraphvizData(
    stlplus::create_filespec(_sOutDirectory, "cleanedGraphTripletRotation"),
    sg);

  {
    std::cout << "\nTriplets filtering based on error on cycles \n";
    std::cout << "Before : " << vec_triplets.size() << " triplets \n"
    << "After : " << vec_triplets_validated.size() << std::endl;
    std::cout << "There is " << lemon::countConnectedComponents (sg)
      << " Connected Component in the filtered graph" << std::endl;
  }

  vec_triplets.clear();
  vec_triplets = vec_triplets_validated;

  size_t removedEdgesCount = 0;

  //-- Remove false edges from the rejected triplets
  {
    for (Graph::EdgeIt iter(putativeGraph.g); iter!=INVALID; ++iter)
    {
      if (!edge_filter[iter])
      {
        removedEdgesCount++;

        size_t Idu = (*putativeGraph.map_nodeMapIndex)[sg.u(iter)];
        size_t Idv = (*putativeGraph.map_nodeMapIndex)[sg.v(iter)];

        //-- Clean relatives matches
        PairWiseMatches::iterator iterF = _map_Matches_E.find(std::make_pair(Idu,Idv));
        if (iterF != _map_Matches_E.end())
        {
          _map_Matches_E.erase(iterF);
        }
        else
        {
          iterF = _map_Matches_E.find(std::make_pair(Idv,Idu));
          if (iterF != _map_Matches_E.end())
            _map_Matches_E.erase(iterF);
        }

        //-- Clean relative motions
        Map_RelativeRT::iterator iterF2 = map_relatives.find(std::make_pair(Idu,Idv));
        if (iterF2 != map_relatives.end())
        {
          map_relatives.erase(iterF2);
        }
        else
        {
          iterF2 = map_relatives.find(std::make_pair(Idv,Idu));
          if (iterF2!= map_relatives.end())
            map_relatives.erase(iterF2);
        }
      }
    }
  }

  std::cout << "\n Relatives edges removed by triplet checking : " << removedEdgesCount << std::endl;
}

void GlobalReconstructionEngine::bundleAdjustment(
    Map_Camera & map_camera,
    std::vector<Vec3> & vec_allScenes,
    const STLMAPTracks & map_tracksSelected,
    bool bRefineRotation,
    bool bRefineTranslation,
    bool bRefineIntrinsics)
{
  using namespace std;

  const size_t nbCams = map_camera.size();
  const size_t nbPoints3D = vec_allScenes.size();

  // Count the number of measurement (sum of the reconstructed track length)
  size_t nbmeasurements = 0;
  for (STLMAPTracks::const_iterator iterTracks = map_tracksSelected.begin();
    iterTracks != map_tracksSelected.end(); ++iterTracks)
  {
    const submapTrack & subTrack = iterTracks->second;
    nbmeasurements += subTrack.size();
  }

  // Setup a BA problem
  using namespace openMVG::bundle_adjustment;
  BA_Problem_data_camMotionAndIntrinsic<6,3> ba_problem; // Refine [Rotation|Translation]|[Intrinsics]

  // Configure the size of the problem
  ba_problem.num_cameras_ = nbCams;
  ba_problem.num_intrinsics_ = 1;
  ba_problem.num_points_ = nbPoints3D;
  ba_problem.num_observations_ = nbmeasurements;

  ba_problem.point_index_.reserve(ba_problem.num_observations_);
  ba_problem.camera_index_extrinsic.reserve(ba_problem.num_observations_);
  ba_problem.camera_index_intrinsic.reserve(ba_problem.num_observations_);
  ba_problem.observations_.reserve(2 * ba_problem.num_observations_);

  ba_problem.num_parameters_ =
    6 * ba_problem.num_cameras_ // #[Rotation|translation] = [3x1]|[3x1]
    + 3 * ba_problem.num_intrinsics_ // #[f,ppx,ppy] = [3x1]
    + 3 * ba_problem.num_points_; // #[X] = [3x1]
  ba_problem.parameters_.reserve(ba_problem.num_parameters_);

  // Setup extrinsic parameters
  std::set<size_t> set_camIndex;
  std::map<size_t,size_t> map_camIndexToNumber_extrinsic, map_camIndexToNumber_intrinsic;
  size_t cpt = 0;
  for (Map_Camera::const_iterator iter = map_camera.begin();
    iter != map_camera.end();  ++iter, ++cpt)
  {
    // in order to map camera index to contiguous number
    set_camIndex.insert(iter->first);
    map_camIndexToNumber_extrinsic.insert(std::make_pair(iter->first, cpt));
    map_camIndexToNumber_intrinsic.insert(std::make_pair(iter->first, 0)); // all camera have the same intrinsics data

    const Mat3 R = iter->second._R;
    double angleAxis[3];
    ceres::RotationMatrixToAngleAxis((const double*)R.data(), angleAxis);
    // translation
    const Vec3 t = iter->second._t;
    ba_problem.parameters_.push_back(angleAxis[0]);
    ba_problem.parameters_.push_back(angleAxis[1]);
    ba_problem.parameters_.push_back(angleAxis[2]);
    ba_problem.parameters_.push_back(t[0]);
    ba_problem.parameters_.push_back(t[1]);
    ba_problem.parameters_.push_back(t[2]);
  }

  // Setup intrinsic parameters
  // Only one group here
  {
    // The same K matrix is used by all the camera
    const Mat3 _K = _vec_intrinsicGroups[0].m_K;
    ba_problem.parameters_.push_back(_K(0,0)); // FOCAL_LENGTH
    ba_problem.parameters_.push_back(_K(0,2)); // PRINCIPAL_POINT_X
    ba_problem.parameters_.push_back(_K(1,2)); // PRINCIPAL_POINT_Y
  }

  // Fill 3D points
  for (std::vector<Vec3>::const_iterator iter = vec_allScenes.begin();
    iter != vec_allScenes.end();
    ++iter)
  {
    const Vec3 & pt3D = *iter;
    ba_problem.parameters_.push_back(pt3D[0]);
    ba_problem.parameters_.push_back(pt3D[1]);
    ba_problem.parameters_.push_back(pt3D[2]);
  }

  // Fill the measurements
  size_t i = 0;
  for (STLMAPTracks::const_iterator iterTracks = map_tracksSelected.begin();
    iterTracks != map_tracksSelected.end(); ++iterTracks, ++i)
  {
    // Look through the track and add point position
    const tracks::submapTrack & track = iterTracks->second;

    for( tracks::submapTrack::const_iterator iterTrack = track.begin();
      iterTrack != track.end();
      ++iterTrack)
    {
      const size_t imageId = iterTrack->first;
      const size_t featId = iterTrack->second;

      // If imageId reconstructed :
      //  - Add measurements (the feature position)
      //  - Add camidx (map the image number to the camera index)
      //  - Add ptidx (the 3D corresponding point index) (must be increasing)

      //if ( set_camIndex.find(imageId) != set_camIndex.end())
      {
        const std::vector<SIOPointFeature> & vec_feats = _map_feats[imageId];
        const SIOPointFeature & ptFeat = vec_feats[featId];

        ba_problem.observations_.push_back( ptFeat.x() );
        ba_problem.observations_.push_back( ptFeat.y() );

        ba_problem.point_index_.push_back(i);
        ba_problem.camera_index_extrinsic.push_back(map_camIndexToNumber_extrinsic[imageId]);
        ba_problem.camera_index_intrinsic.push_back(map_camIndexToNumber_intrinsic[imageId]);
      }
    }
  }

  // Create residuals for each observation in the bundle adjustment problem. The
  // parameters for cameras and points are added automatically.
  ceres::Problem problem;
  // Set a LossFunction to be less penalized by false measurements
  //  - set it to NULL if you don't want use a lossFunction.
  ceres::LossFunction * p_LossFunction = new ceres::HuberLoss(Square(2.0));
  for (size_t k = 0; k < ba_problem.num_observations(); ++k) {
    // Each Residual block takes a point and a camera as input and outputs a 2
    // dimensional residual. Internally, the cost function stores the observed
    // image location and compares the reprojection against the observation.

      ceres::CostFunction* cost_function =
        new ceres::AutoDiffCostFunction<pinhole_reprojectionError::ErrorFunc_Refine_Intrinsic_Motion_3DPoints, 2, 3, 6, 3>(
          new pinhole_reprojectionError::ErrorFunc_Refine_Intrinsic_Motion_3DPoints(
            &ba_problem.observations()[2 * k]));

      problem.AddResidualBlock(cost_function,
        p_LossFunction,
        ba_problem.mutable_camera_intrinsic_for_observation(k),
        ba_problem.mutable_camera_extrinsic_for_observation(k),
        ba_problem.mutable_point_for_observation(k));
  }

  // Configure a BA engine and run it
  //  Make Ceres automatically detect the bundle structure.
  ceres::Solver::Options options;
  options.preconditioner_type = ceres::JACOBI;
  options.linear_solver_type = ceres::SPARSE_SCHUR;
  if (ceres::IsSparseLinearAlgebraLibraryTypeAvailable(ceres::SUITE_SPARSE))
    options.sparse_linear_algebra_library_type = ceres::SUITE_SPARSE;
  else
    if (ceres::IsSparseLinearAlgebraLibraryTypeAvailable(ceres::CX_SPARSE))
      options.sparse_linear_algebra_library_type = ceres::CX_SPARSE;
    else
    {
      // No sparse backend for Ceres.
      // Use dense solving
      options.linear_solver_type = ceres::DENSE_SCHUR;
    }
  options.minimizer_progress_to_stdout = false;
  options.logging_type = ceres::SILENT;
#ifdef USE_OPENMP
  options.num_threads = omp_get_max_threads();
  options.num_linear_solver_threads = omp_get_max_threads();
#endif // USE_OPENMP

  // Configure constant parameters (if any)
  {
    std::vector<int> vec_constant_extrinsic; // [R|t]
    if (!bRefineRotation)
    {
      vec_constant_extrinsic.push_back(0);
      vec_constant_extrinsic.push_back(1);
      vec_constant_extrinsic.push_back(2);
    }
    if (!bRefineTranslation)
    {
      vec_constant_extrinsic.push_back(3);
      vec_constant_extrinsic.push_back(4);
      vec_constant_extrinsic.push_back(5);
    }

    for (size_t iExtrinsicId = 0; iExtrinsicId < ba_problem.num_extrinsics(); ++iExtrinsicId)
    {
      if (!vec_constant_extrinsic.empty())
      {
        ceres::SubsetParameterization *subset_parameterization =
          new ceres::SubsetParameterization(6, vec_constant_extrinsic);
        problem.SetParameterization(ba_problem.mutable_cameras_extrinsic(iExtrinsicId),
          subset_parameterization);
      }
    }

    if (!bRefineIntrinsics)
    {
      // No camera intrinsics are being refined,
      // set the whole parameter block as constant for best performance.
      for (size_t iIntrinsicGroupId = 0; iIntrinsicGroupId < ba_problem.num_intrinsics(); ++iIntrinsicGroupId)
      {
        problem.SetParameterBlockConstant(ba_problem.mutable_cameras_intrinsic(iIntrinsicGroupId));
      }
    }
  }

  // Solve BA
  ceres::Solver::Summary summary;
  ceres::Solve(options, &problem, &summary);
  std::cout << summary.FullReport() << std::endl;

  // If no error, get back refined parameters
  if (summary.IsSolutionUsable())
  {
    // Display statistics about the minimization
    std::cout << std::endl
      << "Bundle Adjustment statistics:\n"
      << " Initial RMSE: " << std::sqrt( summary.initial_cost / (ba_problem.num_observations_*2.)) << "\n"
      << " Final RMSE: " << std::sqrt( summary.final_cost / (ba_problem.num_observations_*2.)) << "\n"
      << std::endl;

    // Get back 3D points
    i = 0;
    for (std::vector<Vec3>::iterator iter = vec_allScenes.begin();
      iter != vec_allScenes.end(); ++iter, ++i)
    {
      const double * pt = ba_problem.mutable_points() + i*3;
      Vec3 & pt3D = *iter;
      pt3D = Vec3(pt[0], pt[1], pt[2]);
    }

    // Get back camera
    i = 0;
    for (Map_Camera::iterator iter = map_camera.begin();
      iter != map_camera.end(); ++iter, ++i)
    {
      // camera motion [R|t]
      const double * cam = ba_problem.mutable_cameras_extrinsic(i);
      Mat3 R;
      // angle axis to rotation matrix
      ceres::AngleAxisToRotationMatrix(cam, R.data());
      Vec3 t(cam[3], cam[4], cam[5]);

      // camera intrinsics [f,ppx,ppy]
      const size_t intrinsicId = map_camIndexToNumber_intrinsic[i];
      double * intrinsics = ba_problem.mutable_cameras_intrinsic(intrinsicId);
      Mat3 K = iter->second._K;
      K << intrinsics[0], 0, intrinsics[1],
           0, intrinsics[0], intrinsics[2],
           0, 0, 1;
      // Update the camera
      PinholeCamera & sCam = iter->second;
      sCam = PinholeCamera(K, R, t);
    }

    {
      //-- Export Second bundle adjustment statistics
      if (_bHtmlReport)
      {
        using namespace htmlDocument;
        std::ostringstream os;
        os << "Bundle Adjustment statistics.";
        _htmlDocStream->pushInfo("<hr>");
        _htmlDocStream->pushInfo(htmlMarkup("h1",os.str()));

        os.str("");
        os << "-------------------------------" << "<br>"
          << "-- #tracks: " << map_tracksSelected.size() << ".<br>"
          << "-- #observation: " << ba_problem.num_observations_ << ".<br>"
          << "-- residual mean (RMSE): " << std::sqrt(summary.final_cost/ba_problem.num_observations_) << ".<br>"
          << "-- Nb Steps required until convergence : " <<  summary.num_successful_steps + summary.num_unsuccessful_steps << ".<br>"
          << "-------------------------------" << "<br>";
        _htmlDocStream->pushInfo(os.str());
      }

      std::cout << "\n"
        << "-------------------------------" << "\n"
        << "-- #tracks: " << map_tracksSelected.size() << ".\n"
        << "-- #observation: " << ba_problem.num_observations_ << ".\n"
        << "-- residual mean (RMSE): " << std::sqrt(summary.final_cost/ba_problem.num_observations_) << ".\n"
        << "-- Nb Steps required until convergence : " <<  summary.num_successful_steps + summary.num_unsuccessful_steps << ".\n"
        << "-------------------------------" << std::endl;
    }
  }
}

void GlobalReconstructionEngine::ColorizeTracks(
  const STLMAPTracks & map_tracks,
  std::vector<Vec3> & vec_tracksColor) const
{
  // Colorize each track
  //  Start with the most representative image
  //    and iterate to provide a color to each 3D point

  {
    C_Progress_display my_progress_bar(map_tracks.size(),
                                       std::cout,
                                       "\nCompute scene structure color\n");

    vec_tracksColor.resize(map_tracks.size());

    //Build a list of contiguous index for the trackIds
    std::map<size_t, size_t> trackIds_to_contiguousIndexes;
    size_t cpt = 0;
    for (openMVG::tracks::STLMAPTracks::const_iterator it = map_tracks.begin();
      it != map_tracks.end(); ++it, ++cpt)
    {
      trackIds_to_contiguousIndexes[it->first] = cpt;
    }

    // The track list that will be colored (point removed during the process)
    openMVG::tracks::STLMAPTracks mapTrackToColor(map_tracks);
    while( !mapTrackToColor.empty() )
    {
      // Find the most representative image
      //  a. Count the number of visible point for each image
      //  b. Sort to find the most representative image

      std::map<size_t, size_t> map_IndexCardinal; // ImageIndex, Cardinal
      for (openMVG::tracks::STLMAPTracks::const_iterator
        iterT = mapTrackToColor.begin();
        iterT != mapTrackToColor.end();
      ++iterT)
      {
        const size_t trackId = iterT->first;
        const tracks::submapTrack & track = mapTrackToColor[trackId];
        for( tracks::submapTrack::const_iterator iterTrack = track.begin();
          iterTrack != track.end(); ++iterTrack)
        {
          const size_t imageId = iterTrack->first;
          if (map_IndexCardinal.find(imageId) == map_IndexCardinal.end())
            map_IndexCardinal[imageId] = 1;
          else
            ++map_IndexCardinal[imageId];
        }
      }

      // Find the image that is the most represented
      std::vector<size_t> vec_cardinal;
      std::transform(map_IndexCardinal.begin(),
        map_IndexCardinal.end(),
        std::back_inserter(vec_cardinal),
        RetrieveValue());
      using namespace indexed_sort;
      std::vector< sort_index_packet_descend< size_t, size_t> > packet_vec(vec_cardinal.size());
      sort_index_helper(packet_vec, &vec_cardinal[0]);

      //First index is the image with the most of matches
      std::map<size_t, size_t>::const_iterator iterTT = map_IndexCardinal.begin();
      std::advance(iterTT, packet_vec[0].index);
      const size_t indexImage = iterTT->first;
      Image<RGBColor> image;
      ReadImage(
        stlplus::create_filespec(
        _sImagePath,
        stlplus::basename_part(_vec_camImageNames[indexImage].m_sImageName),
        stlplus::extension_part(_vec_camImageNames[indexImage].m_sImageName) ).c_str(), &image);

      // Iterate through the track
      std::set<size_t> set_toRemove;
      for (openMVG::tracks::STLMAPTracks::const_iterator
        iterT = mapTrackToColor.begin();
        iterT != mapTrackToColor.end();
        ++iterT)
      {
        const size_t trackId = iterT->first;
        const tracks::submapTrack & track = mapTrackToColor[trackId];
        tracks::submapTrack::const_iterator iterF = track.find(indexImage);

        if (iterF != track.end())
        {
          // Color the track
          const size_t featId = iterF->second;
          const SIOPointFeature & feat = _map_feats.find(indexImage)->second[featId];
          const RGBColor color = image(feat.y(), feat.x());

          vec_tracksColor[ trackIds_to_contiguousIndexes[trackId] ] = Vec3(color.r(), color.g(), color.b());
          set_toRemove.insert(trackId);
          ++my_progress_bar;
        }
      }
      // Remove colored track
      for (std::set<size_t>::const_iterator iter = set_toRemove.begin();
        iter != set_toRemove.end(); ++iter)
      {
        mapTrackToColor.erase(*iter);
      }
    }
  }
}

} // namespace openMVG
<|MERGE_RESOLUTION|>--- conflicted
+++ resolved
@@ -1,1994 +1,1981 @@
-
-// Copyright (c) 2012, 2013, 2014 Pierre MOULON.
-
-// This Source Code Form is subject to the terms of the Mozilla Public
-// License, v. 2.0. If a copy of the MPL was not distributed with this
-// file, You can obtain one at http://mozilla.org/MPL/2.0/.
-
-#include "openMVG/features/features.hpp"
-#include "openMVG/image/image.hpp"
-#include "openMVG/matching/indMatch_utils.hpp"
-#include "openMVG/matching/indexed_sort.hpp"
-#include "openMVG/multiview/triangulation_nview.hpp"
-
-#include "software/globalSfM/indexedImageGraph.hpp"
-#include "software/globalSfM/indexedImageGraphExport.hpp"
-#include "software/globalSfM/SfMGlobalEngine.hpp"
-#include "software/globalSfM/SfMGlobal_tij_computation.hpp"
-#include "software/SfM/SfMIOHelper.hpp"
-#include "software/SfM/SfMRobust.hpp"
-#include "software/SfM/SfMPlyHelper.hpp"
-
-// Rotation averaging
-#include "openMVG/multiview/rotation_averaging.hpp"
-// Translation averaging
-#include "openMVG/linearProgramming/lInfinityCV/global_translations_fromTriplets.hpp"
-#include "openMVG/multiview/translation_averaging_solver.hpp"
-
-// Linear programming solver(s)
-#include "openMVG/linearProgramming/linearProgrammingInterface.hpp"
-#include "openMVG/linearProgramming/linearProgrammingOSI_X.hpp"
-#ifdef OPENMVG_HAVE_MOSEK
-#include "openMVG/linearProgramming/linearProgrammingMOSEK.hpp"
-#endif
-
-#include "openMVG/graph/connectedComponent.hpp"
-
-#include "third_party/stlplus3/filesystemSimplified/file_system.hpp"
-#include "third_party/vectorGraphics/svgDrawer.hpp"
-#include "third_party/stlAddition/stlMap.hpp"
-#include "third_party/histogram/histogram.hpp"
-
-#include "openMVG/robust_estimation/robust_estimator_ACRansac.hpp"
-#include "openMVG/robust_estimation/robust_estimator_ACRansacKernelAdaptator.hpp"
-
-#undef DYNAMIC
-#include "openMVG/bundle_adjustment/problem_data_container.hpp"
-#include "openMVG/bundle_adjustment/pinhole_ceres_functor.hpp"
-#include "software/globalSfM/SfMBundleAdjustmentHelper_tonly.hpp"
-
-#include "lemon/list_graph.h"
-#include <lemon/connectivity.h>
-
-#include "third_party/progress/progress.hpp"
-#include "openMVG/system/timer.hpp"
-
-#include <numeric>
-#include <iomanip>
-#include <algorithm>
-#include <functional>
-#include <sstream>
-
-#include <stdio.h>
-#include <stdlib.h>
-
-using namespace openMVG;
-using namespace openMVG::graphUtils;
-using namespace svg;
-
-namespace openMVG{
-
-typedef SIOPointFeature FeatureT;
-typedef std::vector<FeatureT> featsT;
-
-GlobalReconstructionEngine::GlobalReconstructionEngine(
-  const std::string & sImagePath,
-  const std::string & sMatchesPath,
-  const std::string & sOutDirectory,
-  const ERotationAveragingMethod & eRotationAveragingMethod,
-  const ETranslationAveragingMethod & eTranslationAveragingMethod,
-  bool bHtmlReport)
-  : ReconstructionEngine(sImagePath, sMatchesPath, sOutDirectory),
-    _eRotationAveragingMethod(eRotationAveragingMethod),
-    _eTranslationAveragingMethod(eTranslationAveragingMethod)
-{
-  _bHtmlReport = bHtmlReport;
-  if (!stlplus::folder_exists(sOutDirectory)) {
-    stlplus::folder_create(sOutDirectory);
-  }
-  if (_bHtmlReport)
-  {
-    _htmlDocStream = auto_ptr<htmlDocument::htmlDocumentStream>(
-      new htmlDocument::htmlDocumentStream("GlobalReconstructionEngine SFM report."));
-    _htmlDocStream->pushInfo(
-      htmlDocument::htmlMarkup("h1", std::string("Current directory: ") +
-      sImagePath));
-    _htmlDocStream->pushInfo("<hr>");
-  }
-}
-
-GlobalReconstructionEngine::~GlobalReconstructionEngine()
-{
-  ofstream htmlFileStream( string(stlplus::folder_append_separator(_sOutDirectory) +
-    "Reconstruction_Report.html").c_str());
-  htmlFileStream << _htmlDocStream->getDoc();
-}
-
-void GlobalReconstructionEngine::rotationInference(
-  Map_RelativeRT & map_relatives)
-{
-  std::cout
-        << "---------------\n"
-        << "-- INFERENCE on " << _map_Matches_E.size() << " EGs count.\n"
-        << "---------------" << std::endl
-        << " /!\\  /!\\  /!\\  /!\\  /!\\  /!\\  /!\\ \n"
-        << "--- ITERATED BAYESIAN INFERENCE IS NOT RELEASED, SEE C.ZACH CODE FOR MORE INFORMATION" << std::endl
-        << " /!\\  /!\\  /!\\  /!\\  /!\\  /!\\  /!\\ \n" << std::endl
-        << " A simple inference scheme is used here :" << std::endl
-        << "\t only the relative error composition to identity on cycle of length 3 is used." << std::endl;
-
-  //-------------------
-  // Triplet inference (test over the composition error)
-  //-------------------
-  std::vector< graphUtils::Triplet > vec_triplets;
-  tripletListing(vec_triplets);
-  //-- Rejection triplet that are 'not' identity rotation (error to identity > 2°)
-  tripletRotationRejection(vec_triplets, map_relatives);
-}
-
-bool GlobalReconstructionEngine::computeGlobalRotations(
-  ERotationAveragingMethod eRotationAveragingMethod,
-  const std::map<size_t, size_t> & map_cameraNodeToCameraIndex,
-  const std::map<size_t, size_t> & map_cameraIndexTocameraNode,
-  const Map_RelativeRT & map_relatives,
-  std::map<size_t, Mat3> & map_globalR) const
-{
-  // Build relative information for only the largest considered Connected Component
-  // - it requires to change the camera indexes, because RotationAveraging is working only with
-  //   index ranging in [0 - nbCam], (map_cameraNodeToCameraIndex utility)
-
-  //- A. weight computation
-  //- B. solve global rotation computation
-
-  //- A. weight computation: for each pair w = min(1, (#PairMatches/Median(#PairsMatches)))
-  std::vector<double> vec_relativeRotWeight;
-  {
-    vec_relativeRotWeight.reserve(map_relatives.size());
-    {
-      //-- Compute the median number of matches
-      std::vector<double> vec_count;
-      for(Map_RelativeRT::const_iterator iter = map_relatives.begin();
-        iter != map_relatives.end(); ++iter)
-      {
-        const openMVG::relativeInfo & rel = *iter;
-        // Find the number of support point for this pair
-        PairWiseMatches::const_iterator iterMatches = _map_Matches_E.find(rel.first);
-        if (iterMatches != _map_Matches_E.end())
-        {
-          vec_count.push_back(iterMatches->second.size());
-        }
-      }
-      float thTrustPair = (std::accumulate(vec_count.begin(), vec_count.end(), 0.0f) / vec_count.size()) / 2.0;
-
-      for(Map_RelativeRT::const_iterator iter = map_relatives.begin();
-        iter != map_relatives.end(); ++iter)
-      {
-        const openMVG::relativeInfo & rel = *iter;
-        float weight = 1.f; // the relative rotation correspondence point support
-        PairWiseMatches::const_iterator iterMatches = _map_Matches_E.find(rel.first);
-        if (iterMatches != _map_Matches_E.end())
-        {
-          weight = std::min((float)iterMatches->second.size()/thTrustPair, 1.f);
-          vec_relativeRotWeight.push_back(weight);
-        }
-      }
-    }
-  }
-
-  using namespace openMVG::rotation_averaging;
-  // Setup input data for global rotation computation
-  std::vector<RelRotationData> vec_relativeRotEstimate;
-  std::vector<double>::const_iterator iterW = vec_relativeRotWeight.begin();
-  for(Map_RelativeRT::const_iterator iter = map_relatives.begin();
-    iter != map_relatives.end(); ++iter)
-  {
-    const openMVG::relativeInfo & rel = *iter;
-    PairWiseMatches::const_iterator iterMatches = _map_Matches_E.find(rel.first);
-    if (iterMatches != _map_Matches_E.end())
-    {
-      vec_relativeRotEstimate.push_back(RelRotationData(
-        map_cameraNodeToCameraIndex.find(rel.first.first)->second,
-        map_cameraNodeToCameraIndex.find(rel.first.second)->second,
-        rel.second.first, *iterW));
-      ++iterW;
-    }
-  }
-
-  //- B. solve global rotation computation
-  bool bSuccess = false;
-  std::vector<Mat3> vec_globalR(map_cameraIndexTocameraNode.size());
-  switch(eRotationAveragingMethod)
-  {
-    case ROTATION_AVERAGING_L2:
-    {
-      //- Solve the global rotation estimation problem:
-      bSuccess = rotation_averaging::l2::L2RotationAveraging(map_cameraIndexTocameraNode.size(),
-        vec_relativeRotEstimate,
-        vec_globalR);
-    }
-    break;
-    case ROTATION_AVERAGING_L1:
-    {
-      using namespace openMVG::rotation_averaging::l1;
-
-      //- Solve the global rotation estimation problem:
-      size_t nMainViewID = 0;
-      std::vector<bool> vec_inliers;
-      bSuccess = rotation_averaging::l1::GlobalRotationsRobust(
-        vec_relativeRotEstimate, vec_globalR, nMainViewID, 0.0f, &vec_inliers);
-
-      std::cout << "\ninliers : " << std::endl;
-      std::copy(vec_inliers.begin(), vec_inliers.end(), ostream_iterator<bool>(std::cout, " "));
-      std::cout << std::endl;
-    }
-    break;
-    default:
-    std::cerr << "Unknown rotation averaging method: " << (int) eRotationAveragingMethod << std::endl;
-  }
-
-  if (bSuccess)
-  {
-    //-- Setup the averaged rotation
-    for (int i = 0; i < vec_globalR.size(); ++i)  {
-      map_globalR[map_cameraIndexTocameraNode.find(i)->second] = vec_globalR[i];
-    }
-  }
-  else{
-    std::cerr << "Global rotation solving failed." << std::endl;
-  }
-
-  return bSuccess;
-}
-
-bool GlobalReconstructionEngine::Process()
-{
-
-//---------------------------------
-//-- Global Calibration -----------
-//---------------------------------
-
-  //-------------------
-  // Load data
-  //-------------------
-
-  if(!ReadInputData())  {
-    std::cout << "\nError while parsing input data" << std::endl;
-    return false;
-  }
-
-  //-- Export input graph
-  {
-    typedef lemon::ListGraph Graph;
-    imageGraph::indexedImageGraph putativeGraph(_map_Matches_E, _vec_fileNames);
-
-    // Save the graph before cleaning:
-    imageGraph::exportToGraphvizData(
-      stlplus::create_filespec(_sOutDirectory, "input_graph"),
-      putativeGraph.g);
-  }
-
-
-  openMVG::Timer total_reconstruction_timer;
-
-  //-------------------
-  // Only keep the largest biedge connected subgraph
-  //-------------------
-
-  if(!CleanGraph())
-    return false;
-
-  //-------------------
-  // Compute relative R|t
-  //-------------------
-
-  Map_RelativeRT map_relatives;
-  {
-    ComputeRelativeRt(map_relatives);
-  }
-
-  //-------------------
-  // Rotation inference
-  //-------------------
-
-  {
-    openMVG::Timer timer_Inference;
-
-    rotationInference(map_relatives);
-
-    //-------------------
-    // keep the largest biedge connected subgraph
-    //-------------------
-    if(!CleanGraph())
-      return false;
-
-    const double time_Inference = timer_Inference.elapsed();
-
-    //---------------------------------------
-    //-- Export geometric filtered matches
-    //---------------------------------------
-    std::ofstream file (string(_sMatchesPath + "/matches.filtered.txt").c_str());
-    if (file.is_open())
-      PairedIndMatchToStream(_map_Matches_E, file);
-    file.close();
-
-    //-------------------
-    // List remaining camera node Id
-    //-------------------
-    std::set<size_t> set_indeximage;
-    for (PairWiseMatches::const_iterator
-         iter = _map_Matches_E.begin();
-         iter != _map_Matches_E.end();
-         ++iter)
-    {
-      const size_t I = iter->first.first;
-      const size_t J = iter->first.second;
-      set_indeximage.insert(I);
-      set_indeximage.insert(J);
-    }
-    // Build correspondences tables (cameraIds <=> GraphIds)
-    for (std::set<size_t>::const_iterator iterSet = set_indeximage.begin();
-      iterSet != set_indeximage.end(); ++iterSet)
-    {
-      map_cameraIndexTocameraNode[std::distance(set_indeximage.begin(), iterSet)] = *iterSet;
-      map_cameraNodeToCameraIndex[*iterSet] = std::distance(set_indeximage.begin(), iterSet);
-    }
-
-    std::cout << "\n Remaining cameras after inference filter : \n"
-      << map_cameraIndexTocameraNode.size() << " from a total of " << _vec_fileNames.size() << std::endl;
-
-    //-- Export statistics about the rotation inference step:
-    if (_bHtmlReport)
-    {
-      using namespace htmlDocument;
-      std::ostringstream os;
-      os << "Rotation inference.";
-      _htmlDocStream->pushInfo("<hr>");
-      _htmlDocStream->pushInfo(htmlMarkup("h1",os.str()));
-
-      os.str("");
-      os << "-------------------------------" << "<br>"
-        << "-- #Camera count: " << set_indeximage.size() << " remains "
-        << "-- from " <<_vec_fileNames.size() << " input images.<br>"
-        << "-- timing : " << time_Inference << " second <br>"
-        << "-------------------------------" << "<br>";
-      _htmlDocStream->pushInfo(os.str());
-    }
-  }
-
-  //----------------------------
-  // Rotation averaging
-  //----------------------------
-
-  std::map<std::size_t, Mat3> map_globalR;
-  {
-    std::cout << "\n-------------------------------" << "\n"
-      << " Global rotations computation: " << "\n"
-      << "   - Ready to compute " << map_cameraIndexTocameraNode.size() << " global rotations." << "\n"
-      << "     from " << map_relatives.size() << " relative rotations\n" << std::endl;
-
-    if (!computeGlobalRotations(
-            _eRotationAveragingMethod,
-            map_cameraNodeToCameraIndex,
-            map_cameraIndexTocameraNode,
-            map_relatives,
-            map_globalR))
-    {
-      std::cerr << "Failed to compute the global rotations." << std::endl;
-      return false;
-    }
-  }
-
-  //-------------------
-  // Relative translations estimation (Triplet based translation computation)
-  //-------------------
-  std::vector<openMVG::relativeInfo > vec_initialRijTijEstimates;
-  PairWiseMatches newpairMatches;
-  {
-    std::cout << "\n-------------------------------" << "\n"
-      << " Relative translations computation: " << "\n"
-      << "-------------------------------" << std::endl;
-
-    // List putative triplets
-    std::vector< graphUtils::Triplet > vec_triplets;
-    tripletListing(vec_triplets);
-
-    // Compute putative translations with an edge coverage algorithm
-
-    openMVG::Timer timerLP_triplet;
-
-    computePutativeTranslation_EdgesCoverage(map_globalR, vec_triplets, vec_initialRijTijEstimates, newpairMatches);
-    const double timeLP_triplet = timerLP_triplet.elapsed();
-    std::cout << "TRIPLET COVERAGE TIMING : " << timeLP_triplet << " seconds" << std::endl;
-
-    //-- Export triplet statistics:
-    if (_bHtmlReport)
-    {
-      using namespace htmlDocument;
-      std::ostringstream os;
-      os << "Triplet statistics.";
-      _htmlDocStream->pushInfo("<hr>");
-      _htmlDocStream->pushInfo(htmlMarkup("h1",os.str()));
-
-      os.str("");
-      os << "-------------------------------" << "<br>"
-        << "-- #Effective translations estimates: " << vec_initialRijTijEstimates.size()/3
-        << " from " <<vec_triplets.size() << " triplets.<br>"
-        << "-- resulting in " <<vec_initialRijTijEstimates.size() << " translation estimation.<br>"
-        << "-- timing to obtain the relative translations : " << timeLP_triplet << " seconds.<br>"
-        << "-------------------------------" << "<br>";
-      _htmlDocStream->pushInfo(os.str());
-    }
-  }
-
-  //--Check the relative translation graph:
-  //--> Consider only the connected component compound by the translation graph
-  //-- Robust translation estimation can perform inference and remove some bad conditioned triplets
-
-  {
-    std::set<size_t> set_representedImageIndex;
-    for(size_t i = 0; i < vec_initialRijTijEstimates.size(); ++i)
-    {
-      const openMVG::relativeInfo & rel = vec_initialRijTijEstimates[i];
-      set_representedImageIndex.insert(rel.first.first);
-      set_representedImageIndex.insert(rel.first.second);
-    }
-    std::cout << "\n\n"
-      << "We targeting to estimates : " << map_globalR.size()
-      << " and we have estimation for : " << set_representedImageIndex.size() << " images" << std::endl;
-
-    //-- Clean global rotation that are not in the TRIPLET GRAPH
-    std::map<size_t,Mat3> map_globalR_clean = map_globalR;
-    for(std::map<size_t,Mat3>::const_iterator iter = map_globalR.begin();
-      iter != map_globalR.end(); ++iter)
-    {
-      if (set_representedImageIndex.find(iter->first) == set_representedImageIndex.end())
-      {
-        std::cout << "Missing image index: " << iter->first << std::endl;
-        map_globalR_clean.erase(map_cameraIndexTocameraNode[iter->first]);
-      }
-    }
-    map_globalR.swap(map_globalR_clean);
-
-    //- Build the map of camera index and node Ids that are listed by the triplets of translations
-    map_cameraIndexTocameraNode.clear();
-    map_cameraNodeToCameraIndex.clear();
-    for (std::set<size_t>::const_iterator iterSet = set_representedImageIndex.begin();
-      iterSet != set_representedImageIndex.end(); ++iterSet)
-    {
-      map_cameraIndexTocameraNode[std::distance(set_representedImageIndex.begin(), iterSet)] = *iterSet;
-      map_cameraNodeToCameraIndex[*iterSet] = std::distance(set_representedImageIndex.begin(), iterSet);
-    }
-
-    std::cout << "\nRemaining cameras after inference filter : \n"
-      << map_cameraIndexTocameraNode.size() << " from a total of " << _vec_fileNames.size() << std::endl;
-  }
-
-  //-------------------
-  //-- GLOBAL TRANSLATIONS ESTIMATION from initial triplets t_ij guess
-  //-------------------
-
-  {
-    const size_t iNview = map_cameraNodeToCameraIndex.size(); // The remaining camera nodes count in the graph
-
-    std::cout << "\n-------------------------------" << "\n"
-      << " Global translations computation: " << "\n"
-      << "   - Ready to compute " << iNview << " global translations." << "\n"
-      << "     from " << vec_initialRijTijEstimates.size() << " relative translations\n" << std::endl;
-
-    //-- Update initial estimates in range [0->Ncam]
-    for(size_t i = 0; i < vec_initialRijTijEstimates.size(); ++i)
-    {
-      openMVG::relativeInfo & rel = vec_initialRijTijEstimates[i];
-      std::pair<size_t,size_t> newPair(
-          map_cameraNodeToCameraIndex[rel.first.first],
-          map_cameraNodeToCameraIndex[rel.first.second]);
-      rel.first = newPair;
-    }
-
-    openMVG::Timer timerLP_translation;
-
-    switch(_eTranslationAveragingMethod)
-    {
-      case TRANSLATION_AVERAGING_L1:
-      {
-        double gamma = -1.0;
-        std::vector<double> vec_solution;
-        {
-          vec_solution.resize(iNview*3 + vec_initialRijTijEstimates.size()/3 + 1);
-          using namespace openMVG::linearProgramming;
-          #ifdef OPENMVG_HAVE_MOSEK
-            MOSEK_SolveWrapper solverLP(vec_solution.size());
-          #else
-            OSI_CLP_SolverWrapper solverLP(vec_solution.size());
-          #endif
-
-          lInfinityCV::Tifromtij_ConstraintBuilder_OneLambdaPerTrif cstBuilder(vec_initialRijTijEstimates);
-
-          LP_Constraints_Sparse constraint;
-          //-- Setup constraint and solver
-          cstBuilder.Build(constraint);
-          solverLP.setup(constraint);
-          //--
-          // Solving
-          bool bFeasible = solverLP.solve();
-          std::cout << " \n Feasibility " << bFeasible << std::endl;
-          //--
-          if (bFeasible)  {
-            solverLP.getSolution(vec_solution);
-            gamma = vec_solution[vec_solution.size()-1];
-          }
-          else  {
-            std::cerr << "Compute global translations: failed" << std::endl;
-            return false;
-          }
-        }
-
-        const double timeLP_translation = timerLP_translation.elapsed();
-        //-- Export triplet statistics:
-        if (_bHtmlReport)
-        {
-          using namespace htmlDocument;
-          std::ostringstream os;
-          os << "Translation fusion statistics.";
-          _htmlDocStream->pushInfo("<hr>");
-          _htmlDocStream->pushInfo(htmlMarkup("h1",os.str()));
-
-          os.str("");
-          os << "-------------------------------" << "<br>"
-            << "-- #relative estimates: " << vec_initialRijTijEstimates.size()
-            << " converge with gamma: " << gamma << ".<br>"
-            << " timing (s): " << timeLP_translation << ".<br>"
-            << "-------------------------------" << "<br>";
-          _htmlDocStream->pushInfo(os.str());
-        }
-
-        std::cout << "Found solution:\n";
-        std::copy(vec_solution.begin(), vec_solution.end(), std::ostream_iterator<double>(std::cout, " "));
-
-        std::vector<double> vec_camTranslation(iNview*3,0);
-        std::copy(&vec_solution[0], &vec_solution[iNview*3], &vec_camTranslation[0]);
-
-        std::vector<double> vec_camRelLambdas(&vec_solution[iNview*3], &vec_solution[iNview*3 + vec_initialRijTijEstimates.size()/3]);
-        std::cout << "\ncam position: " << std::endl;
-        std::copy(vec_camTranslation.begin(), vec_camTranslation.end(), std::ostream_iterator<double>(std::cout, " "));
-        std::cout << "\ncam Lambdas: " << std::endl;
-        std::copy(vec_camRelLambdas.begin(), vec_camRelLambdas.end(), std::ostream_iterator<double>(std::cout, " "));
-
-<<<<<<< HEAD
-    // Build a Pinhole camera for each considered Id
-    std::vector<Vec3>  vec_C;
-    for (size_t i = 0; i < iNview; ++i)
-    {
-      Vec3 t(vec_camTranslation[i*3], vec_camTranslation[i*3+1], vec_camTranslation[i*3+2]);
-      const size_t camNodeId = map_cameraIndexTocameraNode[i];
-      const Mat3 & Ri = map_globalR[camNodeId];
-      const Mat3 & _K = Mat3::Identity();   // The same K matrix is used by all the camera
-      _map_camera[camNodeId] = PinholeCamera(_K, Ri, t);
-      //-- Export camera center
-      vec_C.push_back(_map_camera[camNodeId]._C);
-=======
-        // Build a Pinhole camera for each considered Id
-        std::vector<Vec3>  vec_C;
-        for (size_t i = 0; i < iNview; ++i)
-        {
-          Vec3 t(vec_camTranslation[i*3], vec_camTranslation[i*3+1], vec_camTranslation[i*3+2]);
-          const size_t camNodeId = map_cameraIndexTocameraNode[i];
-          const Mat3 & Ri = map_globalR[camNodeId];
-          const Mat3 & _K = _vec_intrinsicGroups[0].m_K;   // The same K matrix is used by all the camera
-          _map_camera[camNodeId] = PinholeCamera(_K, Ri, t);
-          //-- Export camera center
-          vec_C.push_back(_map_camera[camNodeId]._C);
-        }
-        plyHelper::exportToPly(vec_C, stlplus::create_filespec(_sOutDirectory, "cameraPath", "ply"));
-      }
-      break;
-
-      case TRANSLATION_AVERAGING_L2:
-      {
-        std::vector<int> vec_edges;
-        vec_edges.reserve(vec_initialRijTijEstimates.size() * 2);
-        std::vector<double> vec_poses;
-        vec_poses.reserve(vec_initialRijTijEstimates.size() * 3);
-        std::vector<double> vec_weights;
-        vec_weights.reserve(vec_initialRijTijEstimates.size());
-
-        for(int i=0; i < vec_initialRijTijEstimates.size(); ++i)
-        {
-          const openMVG::relativeInfo & rel = vec_initialRijTijEstimates[i];
-          vec_edges.push_back(rel.first.first);
-          vec_edges.push_back(rel.first.second);
-
-          const Vec3 direction = -(map_globalR[rel.first.second].transpose() * rel.second.second.normalized());
-
-          vec_poses.push_back(direction(0));
-          vec_poses.push_back(direction(1));
-          vec_poses.push_back(direction(2));
-
-          vec_weights.push_back(1.0);
-        }
-
-        const double function_tolerance = 1e-7, parameter_tolerance = 1e-8;
-        const int max_iterations = 500;
-
-        const double loss_width = 0.0;
-
-        std::vector<double> X(iNview*3);
-
-        if(!solve_translations_problem(
-          &vec_edges[0],
-          &vec_poses[0],
-          &vec_weights[0],
-          vec_initialRijTijEstimates.size(),
-          loss_width,
-          &X[0],
-          function_tolerance,
-          parameter_tolerance,
-          max_iterations))  {
-            std::cerr << "Compute global translations: failed" << std::endl;
-            return false;
-        }
-
-        std::vector<Vec3>  vec_C;
-        for (size_t i = 0; i < iNview; ++i)
-        {
-          const Vec3 C(X[i*3], X[i*3+1], X[i*3+2]);
-          const size_t camNodeId = map_cameraIndexTocameraNode[i];
-          const Mat3 & Ri = map_globalR[camNodeId];
-          const Mat3 & _K = _vec_intrinsicGroups[0].m_K;   // The same K matrix is used by all the camera
-          const Vec3 t = - Ri * C;
-          _map_camera[camNodeId] = PinholeCamera(_K, Ri, t);
-          //-- Export camera center
-          vec_C.push_back(_map_camera[camNodeId]._C);
-        }
-        plyHelper::exportToPly(vec_C, stlplus::create_filespec(_sOutDirectory, "cameraPath", "ply"));
-      }
-      break;
->>>>>>> 6699da15
-    }
-  }
-
-  //-------------------
-  //-- Initial triangulation of the scene from the computed global motions
-  //-------------------
-  {
-    // Build tracks from selected triplets (Union of all the validated triplet tracks (newpairMatches))
-    //  triangulate tracks
-    //  refine translations
-    {
-      TracksBuilder tracksBuilder;
-      tracksBuilder.Build(newpairMatches);
-      tracksBuilder.Filter(3);
-      tracksBuilder.ExportToSTL(_map_selectedTracks);
-
-      std::cout << std::endl << "Track stats" << std::endl;
-      {
-        std::ostringstream osTrack;
-        //-- Display stats :
-        //    - number of images
-        //    - number of tracks
-        std::set<size_t> set_imagesId;
-        TracksUtilsMap::ImageIdInTracks(_map_selectedTracks, set_imagesId);
-        osTrack << "------------------" << "\n"
-          << "-- Tracks Stats --" << "\n"
-          << " Tracks number: " << tracksBuilder.NbTracks() << "\n"
-          << " Images Id: " << "\n";
-        std::copy(set_imagesId.begin(),
-          set_imagesId.end(),
-          std::ostream_iterator<size_t>(osTrack, ", "));
-        osTrack << "\n------------------" << "\n";
-
-        std::map<size_t, size_t> map_Occurence_TrackLength;
-        TracksUtilsMap::TracksLength(_map_selectedTracks, map_Occurence_TrackLength);
-        osTrack << "TrackLength, Occurrence" << "\n";
-        for (std::map<size_t, size_t>::const_iterator iter = map_Occurence_TrackLength.begin();
-          iter != map_Occurence_TrackLength.end(); ++iter)  {
-          osTrack << "\t" << iter->first << "\t" << iter->second << "\n";
-        }
-        osTrack << "\n";
-        std::cout << osTrack.str();
-      }
-    }
-
-    // Triangulation of all the tracks
-    _vec_allScenes.resize(_map_selectedTracks.size());
-    {
-      std::vector<double> vec_residuals;
-      vec_residuals.resize(_map_selectedTracks.size());
-      std::set<size_t> set_idx_to_remove;
-
-      C_Progress_display my_progress_bar_triangulation( _map_selectedTracks.size(),
-       std::cout,
-       "Initial triangulation:\n");
-
-#ifdef USE_OPENMP
-  #pragma omp parallel for //schedule(dynamic, 1)
-#endif
-      for (int idx = 0; idx < _map_selectedTracks.size(); ++idx)
-      {
-        STLMAPTracks::const_iterator iterTracks = _map_selectedTracks.begin();
-        std::advance(iterTracks, idx);
-
-        const submapTrack & subTrack = iterTracks->second;
-
-        // Look to the features required for the triangulation task
-        size_t index = 0;
-        Triangulation trianObj;
-        for (submapTrack::const_iterator iter = subTrack.begin(); iter != subTrack.end(); ++iter, ++index) {
-
-          const size_t imaIndex = iter->first;
-          const size_t featIndex = iter->second;
-          const SIOPointFeature & pt = _map_feats_normalized[imaIndex][featIndex];
-          // Build the P matrix
-          trianObj.add(_map_camera[imaIndex]._P, pt.coords().cast<double>());
-        }
-
-        // Compute the 3D point and keep point index with negative depth
-        const Vec3 Xs = trianObj.compute();
-        _vec_allScenes[idx] = Xs;
-        if (trianObj.minDepth() < 0)  {
-          set_idx_to_remove.insert(idx);
-        }
-
-        //-- Compute residual over all the projections
-        for (submapTrack::const_iterator iter = subTrack.begin(); iter != subTrack.end(); ++iter) {
-          const size_t imaIndex = iter->first;
-          const size_t featIndex = iter->second;
-          const SIOPointFeature & pt = _map_feats_normalized[imaIndex][featIndex];
-          vec_residuals[idx] = _map_camera[imaIndex].Residual(Xs, pt.coords().cast<double>());
-        }
-
-#ifdef USE_OPENMP
-  #pragma omp critical
-#endif
-        {
-          ++my_progress_bar_triangulation;
-        }
-      }
-
-      //-- Remove useless tracks and 3D points
-      {
-        std::vector<Vec3> vec_allScenes_cleaned;
-        for(size_t i = 0; i < _vec_allScenes.size(); ++i)
-        {
-          if (find(set_idx_to_remove.begin(), set_idx_to_remove.end(), i) == set_idx_to_remove.end())
-          {
-            vec_allScenes_cleaned.push_back(_vec_allScenes[i]);
-          }
-        }
-        _vec_allScenes.swap(vec_allScenes_cleaned);
-
-        for( std::set<size_t>::const_iterator iter = set_idx_to_remove.begin();
-          iter != set_idx_to_remove.end(); ++iter)
-        {
-          _map_selectedTracks.erase(*iter);
-        }
-        std::cout << "\n #Tracks removed: " << set_idx_to_remove.size() << std::endl;
-      }
-      plyHelper::exportToPly(_vec_allScenes, stlplus::create_filespec(_sOutDirectory, "raw_pointCloud_LP", "ply"));
-
-      {
-        // Display some statistics of reprojection errors
-        std::cout << "\n\nResidual statistics:\n" << std::endl;
-        minMaxMeanMedian<double>(vec_residuals.begin(), vec_residuals.end());
-        double min, max, mean, median;
-        minMaxMeanMedian<double>(vec_residuals.begin(), vec_residuals.end(), min, max, mean, median);
-
-        Histogram<float> histo(0.f, *max_element(vec_residuals.begin(),vec_residuals.end())*1.1f);
-        histo.Add(vec_residuals.begin(), vec_residuals.end());
-        std::cout << std::endl << "Residual Error pixels : " << std::endl << histo.ToString() << std::endl;
-
-        // Histogram between 0 and 10 pixels
-        {
-          std::cout << "\n Histogram between 0 and 10 pixels: \n";
-          Histogram<float> histo(0.f, 10.f, 20);
-          histo.Add(vec_residuals.begin(), vec_residuals.end());
-          std::cout << std::endl << "Residual Error pixels : " << std::endl << histo.ToString() << std::endl;
-        }
-
-        //-- Export initial triangulation statistics
-        if (_bHtmlReport)
-        {
-          using namespace htmlDocument;
-          std::ostringstream os;
-          os << "Initial triangulation statistics.";
-          _htmlDocStream->pushInfo("<hr>");
-          _htmlDocStream->pushInfo(htmlMarkup("h1",os.str()));
-
-          os.str("");
-          os << "-------------------------------" << "<br>"
-            << "-- #tracks: " << _map_selectedTracks.size() << ".<br>"
-            << "-- #observation: " << vec_residuals.size() << ".<br>"
-            << "-- residual mean (RMSE): " << std::sqrt(mean) << ".<br>"
-            << "-------------------------------" << "<br>";
-          _htmlDocStream->pushInfo(os.str());
-        }
-      }
-    }
-  }
-
-  //-------------------
-  //-- Bundle Adjustment on translation and structure
-  //-------------------
-
-  // Refine only Structure and translations
-  bundleAdjustment(_map_camera, _vec_allScenes, _map_selectedTracks, false, true, false);
-  plyHelper::exportToPly(_vec_allScenes, stlplus::create_filespec(_sOutDirectory, "raw_pointCloud_BA_T_Xi", "ply"));
-
-  // Refine Structure, rotations and translations
-  bundleAdjustment(_map_camera, _vec_allScenes, _map_selectedTracks, true, true, false);
-  plyHelper::exportToPly(_vec_allScenes, stlplus::create_filespec(_sOutDirectory, "raw_pointCloud_BA_RT_Xi", "ply"));
-
-  //-- Export statistics about the global process
-  if (_bHtmlReport)
-  {
-    using namespace htmlDocument;
-    std::ostringstream os;
-    os << "Global calibration summary triangulation statistics.";
-    _htmlDocStream->pushInfo("<hr>");
-    _htmlDocStream->pushInfo(htmlMarkup("h1",os.str()));
-
-    os.str("");
-    os << "-------------------------------" << "<br>"
-      << "-- Have calibrated: " << _map_camera.size() << " from "
-      << _vec_fileNames.size() << " input images.<br>"
-      << "-- The scene contains " << _map_selectedTracks.size() << " 3D points.<br>"
-      << "-- Total reconstruction time (Inference, global rot, translation fusion, Ba1, Ba2): "
-      << total_reconstruction_timer.elapsed() << " seconds.<br>"
-      << "-------------------------------" << "<br>";
-    _htmlDocStream->pushInfo(os.str());
-  }
-
-  std::cout << std::endl
-    << "-------------------------------" << "\n"
-    << "-- Have calibrated: " << _map_camera.size() << " from "
-    << _vec_fileNames.size() << " input images.\n"
-    << "-- The scene contains " << _map_selectedTracks.size() << " 3D points.\n"
-    << "-- Total reconstruction time (Inference, global rot, translation fusion, Ba1, Ba2): "
-    << total_reconstruction_timer.elapsed() << " seconds.\n"
-    << "Relative rotations time was excluded\n"
-    << "-------------------------------" << std::endl;
-
-  //-- Export the scene (cameras and structures) to a container
-  {
-    // Cameras
-    for (std::map<size_t,PinholeCamera >::const_iterator iter = _map_camera.begin();
-      iter != _map_camera.end();  ++iter)
-    {
-      const PinholeCamera & cam = iter->second;
-      _reconstructorData.map_Camera[iter->first] = BrownPinholeCamera(cam._P);
-
-      // reconstructed camera
-      _reconstructorData.set_imagedId.insert(iter->first);
-    }
-
-    // Structure
-    size_t i = 0;
-    for (std::vector<Vec3>::const_iterator iter = _vec_allScenes.begin();
-      iter != _vec_allScenes.end();
-      ++iter, ++i)
-    {
-      const Vec3 & pt3D = *iter;
-      _reconstructorData.map_3DPoints[i] = pt3D;
-      _reconstructorData.set_trackId.insert(i);
-    }
-  }
-
-  return true;
-}
-
-bool testIntrinsicsEquality(
-  SfMIO::IntrinsicCameraInfo const &ci1,
-  SfMIO::IntrinsicCameraInfo const &ci2)
-{
-  return ci1.m_K == ci2.m_K;
-}
-
-bool GlobalReconstructionEngine::ReadInputData()
-{
-  if (!stlplus::is_folder(_sImagePath) ||
-    !stlplus::is_folder(_sMatchesPath) ||
-    !stlplus::is_folder(_sOutDirectory))
-  {
-    std::cerr << std::endl
-      << "One of the required directory is not a valid directory" << std::endl;
-    return false;
-  }
-
-  // a. Read images names
-  std::string sListsFile = stlplus::create_filespec(_sMatchesPath,"lists","txt");
-  std::string sComputedMatchesFile_E = stlplus::create_filespec(_sMatchesPath,"matches.e","txt");
-  if (!stlplus::is_file(sListsFile)||
-    !stlplus::is_file(sComputedMatchesFile_E) )
-  {
-    std::cerr << std::endl
-      << "One of the input required file is not a present (lists.txt, matches.e.txt)" << std::endl;
-    return false;
-  }
-
-  // a. Read images names
-  {
-    if (!openMVG::SfMIO::loadImageList( _vec_camImageNames,
-                                        _vec_intrinsicGroups,
-                                        sListsFile) )
-    {
-      std::cerr << "\nEmpty image list." << std::endl;
-      return false;
-    }
-    else
-    {
-/*      //-- The global SfM pipeline assume there is only one intrinsic group
-*      //- Count the number of intrinsic group and if many return an error message
-*      std::vector<openMVG::SfMIO::IntrinsicCameraInfo>::iterator iterF =
-*        std::unique(_vec_intrinsicGroups.begin(), _vec_intrinsicGroups.end(), testIntrinsicsEquality);
-*      _vec_intrinsicGroups.resize( std::distance(_vec_intrinsicGroups.begin(), iterF) );
-*
-*      if (_vec_intrinsicGroups.size() == 1) {
-*        // Set all the intrinsic ID to 0
-*        for (size_t i = 0; i < _vec_camImageNames.size(); ++i)
-*          _vec_camImageNames[i].m_intrinsicId = 0;
-*      }
-*      else  {
-*        std::cerr << "There is more than one focal group in the lists.txt file." << std::endl
-*          << "Only one focal group is supported for the global calibration chain." << std::endl;
-*        return false;
-*      }
-*/
-
-      // Find to which intrinsic groups each image belong
-      for (std::vector<openMVG::SfMIO::CameraInfo>::const_iterator iter = _vec_camImageNames.begin();
-        iter != _vec_camImageNames.end(); ++iter)
-      {
-        const openMVG::SfMIO::CameraInfo & camInfo = *iter;
-        // Find the index of the camera
-        size_t idx = std::distance((std::vector<openMVG::SfMIO::CameraInfo>::const_iterator)_vec_camImageNames.begin(), iter);
-        _map_IntrinsicIdPerImageId[idx] = camInfo.m_intrinsicId;
-      }
-
-      for (size_t i = 0; i < _vec_camImageNames.size(); ++i)
-      {
-        _vec_fileNames.push_back(_vec_camImageNames[i].m_sImageName);
-      }
-    }
-  }
-
-  // b. Read matches (Essential)
-  if (!matching::PairedIndMatchImport(sComputedMatchesFile_E, _map_Matches_E)) {
-    std::cerr<< "Unable to read the Essential matrix matches" << std::endl;
-    return false;
-  }
-
-  // Read features:
-  for (size_t i = 0; i < _vec_fileNames.size(); ++i)  {
-    const size_t camIndex = i;
-    if (!loadFeatsFromFile(
-      stlplus::create_filespec(_sMatchesPath, stlplus::basename_part(_vec_fileNames[camIndex]), ".feat"),
-      _map_feats[camIndex])) {
-      std::cerr << "Bad reading of feature files" << std::endl;
-      return false;
-    }
-  }
-
-  // Normalize features:
-  for (size_t i = 0; i < _vec_fileNames.size(); ++i)  {
-    const size_t camIndex = i;
-    const size_t intrinsicId = _map_IntrinsicIdPerImageId[camIndex];
-
-    // load camera matrix
-    const Mat3 _K    = _vec_intrinsicGroups[intrinsicId].m_K;
-    const Mat3 _Kinv = _K.inverse();
-
-    // array containing normalized feature of image
-    std::vector<SIOPointFeature>  normalizedFeatureImageI;
-    normalizedFeatureImageI.clear();
-
-    //normalize features
-    for( size_t j=0; j < _map_feats[camIndex].size(); ++j)
-    {
-      const Vec3 x(_map_feats[camIndex][j].x(), _map_feats[camIndex][j].y(), 1.0);
-      const Vec3 xBearingVector = _Kinv * x;
-      const Vec2 xBearingVectorNormalized = xBearingVector.head(2) / xBearingVector(2);
-
-      const float scale = _map_feats[camIndex][j].scale();
-      const float orientation = _map_feats[camIndex][j].orientation();
-
-      const SIOPointFeature  normalized( xBearingVectorNormalized(0), xBearingVectorNormalized(1), scale, orientation);
-
-      normalizedFeatureImageI.push_back(normalized);
-    }
-
-    _map_feats_normalized.insert(std::make_pair(camIndex,normalizedFeatureImageI) );
-
-  }
-
-  return true;
-}
-
-bool GlobalReconstructionEngine::CleanGraph()
-{
-  // Create a graph from pairwise correspondences:
-  // - remove not biedge connected component,
-  // - keep the largest connected component.
-
-  typedef lemon::ListGraph Graph;
-  imageGraph::indexedImageGraph putativeGraph(_map_Matches_E, _vec_fileNames);
-
-  // Save the graph before cleaning:
-  imageGraph::exportToGraphvizData(
-    stlplus::create_filespec(_sOutDirectory, "initialGraph"),
-    putativeGraph.g);
-
-  // Remove not bi-edge connected edges
-  typedef Graph::EdgeMap<bool> EdgeMapAlias;
-  EdgeMapAlias cutMap(putativeGraph.g);
-
-  if (lemon::biEdgeConnectedCutEdges(putativeGraph.g, cutMap) > 0)
-  {
-    // Some edges must be removed because they don't follow the biEdge condition.
-    typedef Graph::EdgeIt EdgeIterator;
-    EdgeIterator itEdge(putativeGraph.g);
-    for (EdgeMapAlias::MapIt it(cutMap); it!=INVALID; ++it, ++itEdge)
-    {
-      if (*it)
-        putativeGraph.g.erase(itEdge); // remove the not bi-edge element
-    }
-  }
-
-  // Graph is bi-edge connected, but still many connected components can exist
-  // Keep only the largest one
-  PairWiseMatches matches_filtered;
-  int connectedComponentCount = lemon::countConnectedComponents(putativeGraph.g);
-  std::cout << "\n"
-    << "GlobalReconstructionEngine::CleanGraph() :: => connected Component : "
-    << connectedComponentCount << std::endl;
-  if (connectedComponentCount > 1)
-  {
-    // Keep only the largest connected component
-    // - list all CC size
-    // - if the largest one is meet, keep all the edges that belong to this node
-
-    const std::map<size_t, std::set<lemon::ListGraph::Node> > map_subgraphs = exportGraphToMapSubgraphs(putativeGraph.g);
-    size_t count = std::numeric_limits<size_t>::min();
-    std::map<size_t, std::set<lemon::ListGraph::Node> >::const_iterator iterLargestCC = map_subgraphs.end();
-    for(std::map<size_t, std::set<lemon::ListGraph::Node> >::const_iterator iter = map_subgraphs.begin();
-        iter != map_subgraphs.end(); ++iter)
-    {
-      if (iter->second.size() > count)  {
-        count = iter->second.size();
-        iterLargestCC = iter;
-      }
-      std::cout << "Connected component of size : " << iter->second.size() << std::endl;
-    }
-
-    //-- Remove all nodes that are not listed in the largest CC
-    for(std::map<size_t, std::set<lemon::ListGraph::Node> >::const_iterator iter = map_subgraphs.begin();
-        iter != map_subgraphs.end(); ++iter)
-    {
-      if (iter == iterLargestCC)
-      {
-        // list all nodes and outgoing edges and update the matching list
-        const std::set<lemon::ListGraph::Node> & ccSet = iter->second;
-        for (std::set<lemon::ListGraph::Node>::const_iterator iter2 = ccSet.begin();
-          iter2 != ccSet.end(); ++iter2)
-        {
-          typedef Graph::OutArcIt OutArcIt;
-          for (OutArcIt e(putativeGraph.g, *iter2); e!=INVALID; ++e)
-          {
-            size_t Idu = (*putativeGraph.map_nodeMapIndex)[putativeGraph.g.target(e)];
-            size_t Idv = (*putativeGraph.map_nodeMapIndex)[putativeGraph.g.source(e)];
-            PairWiseMatches::iterator iterF = _map_Matches_E.find(std::make_pair(Idu,Idv));
-            if( iterF != _map_Matches_E.end())
-            {
-              matches_filtered.insert(*iterF);
-            }
-            iterF = _map_Matches_E.find(std::make_pair(Idv,Idu));
-            if( iterF != _map_Matches_E.end())
-            {
-              matches_filtered.insert(*iterF);
-            }
-          }
-        }
-        // update the matching list
-        _map_Matches_E = matches_filtered;
-      }
-      else
-      {
-        // remove the edges from the graph
-        const std::set<lemon::ListGraph::Node> & ccSet = iter->second;
-        for (std::set<lemon::ListGraph::Node>::const_iterator iter2 = ccSet.begin();
-          iter2 != ccSet.end(); ++iter2)
-        {
-          typedef Graph::OutArcIt OutArcIt;
-          for (OutArcIt e(putativeGraph.g, *iter2); e!=INVALID; ++e)
-          {
-            putativeGraph.g.erase(e);
-          }
-          //putativeGraph.g.erase(*iter2);
-        }
-      }
-    }
-  }
-
-  // Save the graph after cleaning:
-  imageGraph::exportToGraphvizData(
-    stlplus::create_filespec(_sOutDirectory, "cleanedGraph"),
-    putativeGraph.g);
-
-  std::cout << "\n"
-    << "Cardinal of nodes: " << lemon::countNodes(putativeGraph.g) << "\n"
-    << "Cardinal of edges: " << lemon::countEdges(putativeGraph.g) << std::endl
-    << std::endl;
-
-  return true;
-}
-
-void GlobalReconstructionEngine::ComputeRelativeRt(
-  Map_RelativeRT & vec_relatives)
-{
-  // For each pair, compute the rotation from pairwise point matches:
-
-  C_Progress_display my_progress_bar( _map_Matches_E.size(), std::cout, "\n", " " , "ComputeRelativeRt\n" );
-#ifdef USE_OPENMP
-  #pragma omp parallel for schedule(dynamic)
-#endif
-  for (int i = 0; i < _map_Matches_E.size(); ++i)
-  {
-    PairWiseMatches::const_iterator iter = _map_Matches_E.begin();
-    std::advance(iter, i);
-
-    const size_t I = iter->first.first;
-    const size_t J = iter->first.second;
-
-    const std::vector<IndMatch> & vec_matchesInd = iter->second;
-
-    Mat x1(2, vec_matchesInd.size()), x2(2, vec_matchesInd.size());
-    for (size_t k = 0; k < vec_matchesInd.size(); ++k)
-    {
-      x1.col(k) = _map_feats_normalized[I][vec_matchesInd[k]._i].coords().cast<double>();
-      x2.col(k) = _map_feats_normalized[J][vec_matchesInd[k]._j].coords().cast<double>();
-    }
-
-    Mat3 E;
-    std::vector<size_t> vec_inliers;
-
-    std::pair<size_t, size_t> imageSize_I(
-      _vec_intrinsicGroups[_vec_camImageNames[I].m_intrinsicId].m_w,
-      _vec_intrinsicGroups[_vec_camImageNames[I].m_intrinsicId].m_h );
-
-    std::pair<size_t, size_t> imageSize_J(
-      _vec_intrinsicGroups[_vec_camImageNames[J].m_intrinsicId].m_w,
-      _vec_intrinsicGroups[_vec_camImageNames[J].m_intrinsicId].m_h);
-
-    const Mat3 K1 = _vec_intrinsicGroups[_vec_camImageNames[I].m_intrinsicId].m_K;
-    const Mat3 K2 = _vec_intrinsicGroups[_vec_camImageNames[J].m_intrinsicId].m_K;
-    const Mat3 K  = Mat3::Identity();
-
-    double errorMax = std::numeric_limits<double>::max();
-    double maxExpectedError = 5.0 / ( K1(0,0) + K2(0,0) ) ;
-    if (!SfMRobust::robustEssential(K, K,
-      x1, x2,
-      &E, &vec_inliers,
-      imageSize_I, imageSize_J,
-      &errorMax,
-      maxExpectedError))
-    {
-      std::cerr << " /!\\ Robust estimation failed to compute E for this pair"
-        << std::endl;
-        continue;
-    }
-    else
-    {
-      //--> Estimate the best possible Rotation/Translation from E
-      Mat3 R;
-      Vec3 t;
-      if (!SfMRobust::estimate_Rt_fromE(K, K, x1, x2, E, vec_inliers, &R, &t))
-      {
-        std::cout << " /!\\ Failed to compute initial R|t for the initial pair"
-          << std::endl;
-          continue;
-      }
-      else
-      {
-        PinholeCamera cam1(K, Mat3::Identity(), Vec3::Zero());
-        PinholeCamera cam2(K, R, t);
-
-        std::vector<Vec3> vec_allScenes;
-        vec_allScenes.resize(x1.cols());
-        for (size_t k = 0; k < x1.cols(); ++k) {
-          const Vec2 & x1_ = x1.col(k),
-            & x2_ = x2.col(k);
-          Vec3 X;
-          TriangulateDLT(cam1._P, x1_, cam2._P, x2_, &X);
-          vec_allScenes[k] = X;
-        }
-
-        // Refine Xis, tis and Ris (Bundle Adjustment)
-        {
-          using namespace std;
-
-          const size_t nbCams = 2;
-          const size_t nbPoints3D = vec_allScenes.size();
-
-          // Count the number of measurement (sum of the reconstructed track length)
-          size_t nbmeasurements = x1.cols() * 2;
-
-          // Setup a BA problem
-          using namespace openMVG::bundle_adjustment;
-          BA_Problem_data<6> ba_problem; // Will refine [Rotations|Translations] and 3D points
-
-          // Configure the size of the problem
-          ba_problem.num_cameras_ = nbCams;
-          ba_problem.num_points_ = nbPoints3D;
-          ba_problem.num_observations_ = nbmeasurements;
-
-          ba_problem.point_index_.reserve(ba_problem.num_observations_);
-          ba_problem.camera_index_.reserve(ba_problem.num_observations_);
-          ba_problem.observations_.reserve(2 * ba_problem.num_observations_);
-
-          ba_problem.num_parameters_ =
-            6 * ba_problem.num_cameras_ // #[Rotation|translation] = [3x1]|[3x1]
-            + 3 * ba_problem.num_points_; // 3DPoints = [3x1]
-          ba_problem.parameters_.reserve(ba_problem.num_parameters_);
-
-          // Fill camera
-          {
-            Mat3 R = cam1._R;
-            double angleAxis[3];
-            ceres::RotationMatrixToAngleAxis((const double*)R.data(), angleAxis);
-
-            // translation
-            Vec3 t = cam1._t;
-
-            ba_problem.parameters_.push_back(angleAxis[0]);
-            ba_problem.parameters_.push_back(angleAxis[1]);
-            ba_problem.parameters_.push_back(angleAxis[2]);
-            ba_problem.parameters_.push_back(t[0]);
-            ba_problem.parameters_.push_back(t[1]);
-            ba_problem.parameters_.push_back(t[2]);
-          }
-          {
-            Mat3 R = cam2._R;
-            double angleAxis[3];
-            ceres::RotationMatrixToAngleAxis((const double*)R.data(), angleAxis);
-
-            // translation
-            Vec3 t = cam2._t;
-
-            ba_problem.parameters_.push_back(angleAxis[0]);
-            ba_problem.parameters_.push_back(angleAxis[1]);
-            ba_problem.parameters_.push_back(angleAxis[2]);
-            ba_problem.parameters_.push_back(t[0]);
-            ba_problem.parameters_.push_back(t[1]);
-            ba_problem.parameters_.push_back(t[2]);
-          }
-
-          // Fill 3D points
-          for (std::vector<Vec3>::const_iterator iter = vec_allScenes.begin();
-            iter != vec_allScenes.end();
-            ++iter)
-          {
-            const Vec3 & pt3D = *iter;
-            ba_problem.parameters_.push_back(pt3D[0]);
-            ba_problem.parameters_.push_back(pt3D[1]);
-            ba_problem.parameters_.push_back(pt3D[2]);
-          }
-
-          // Fill the measurements
-          for (size_t k = 0; k < x1.cols(); ++k) {
-            const Vec2 & x1_ = x1.col(k), & x2_ = x2.col(k);
-
-            const Mat3 & K = cam1._K;
-
-            double ppx = K(0,2), ppy = K(1,2);
-            ba_problem.observations_.push_back( x1_(0) - ppx );
-            ba_problem.observations_.push_back( x1_(1) - ppy );
-            ba_problem.point_index_.push_back(k);
-            ba_problem.camera_index_.push_back(0);
-
-            ba_problem.observations_.push_back( x2_(0) - ppx );
-            ba_problem.observations_.push_back( x2_(1) - ppy );
-            ba_problem.point_index_.push_back(k);
-            ba_problem.camera_index_.push_back(1);
-          }
-
-          // Create residuals for each observation in the bundle adjustment problem. The
-          // parameters for cameras and points are added automatically.
-          ceres::Problem problem;
-          // Set a LossFunction to be less penalized by false measurements
-          //  - set it to NULL if you don't want use a lossFunction.
-          ceres::LossFunction * p_LossFunction = new ceres::HuberLoss(Square(2.0));
-          for (size_t i = 0; i < ba_problem.num_observations(); ++i) {
-            // Each Residual block takes a point and a camera as input and outputs a 2
-            // dimensional residual. Internally, the cost function stores the observed
-            // image location and compares the reprojection against the observation.
-
-            ceres::CostFunction* cost_function =
-                new ceres::AutoDiffCostFunction<PinholeReprojectionError_Rt, 2, 6, 3>(
-                    new PinholeReprojectionError_Rt(
-                        &ba_problem.observations()[2 * i + 0],  K(0,0)));
-
-            problem.AddResidualBlock(cost_function,
-                                     p_LossFunction,
-                                     ba_problem.mutable_camera_for_observation(i),
-                                     ba_problem.mutable_point_for_observation(i));
-          }
-
-          // Configure a BA engine and run it
-          //  Make Ceres automatically detect the bundle structure.
-          ceres::Solver::Options options;
-          // Use a dense back-end since we only consider a two view problem
-          options.linear_solver_type = ceres::DENSE_SCHUR;
-          options.minimizer_progress_to_stdout = false;
-          options.logging_type = ceres::SILENT;
-
-          // Solve BA
-          ceres::Solver::Summary summary;
-          ceres::Solve(options, &problem, &summary);
-
-          // If no error, get back refined parameters
-          if (summary.IsSolutionUsable())
-          {
-            // Get back 3D points
-            size_t k = 0;
-            std::vector<Vec3>  finalPoint;
-
-            for (std::vector<Vec3>::iterator iter = vec_allScenes.begin();
-              iter != vec_allScenes.end(); ++iter, ++k)
-            {
-              const double * pt = ba_problem.mutable_points() + k*3;
-              Vec3 & pt3D = *iter;
-              pt3D = Vec3(pt[0], pt[1], pt[2]);
-              finalPoint.push_back(pt3D);
-            }
-
-
-            // export point cloud associated to pair (I,J). Only for debug purpose
-            std::ostringstream pairIJ;
-            pairIJ << I << "_" << J << ".ply";
-
-            plyHelper::exportToPly(finalPoint, stlplus::create_filespec(_sOutDirectory,
-                   "pointCloud_rot_"+pairIJ.str()) );
-
-
-            // Get back camera 1
-            {
-              const double * cam = ba_problem.mutable_cameras() + 0*6;
-              Mat3 R;
-              // angle axis to rotation matrix
-              ceres::AngleAxisToRotationMatrix(cam, R.data());
-
-              Vec3 t(cam[3], cam[4], cam[5]);
-
-              // Update the camera
-              Mat3 K = cam1._K;
-              PinholeCamera & sCam = cam1;
-              sCam = PinholeCamera(K, R, t);
-            }
-            // Get back camera 2
-            {
-              const double * cam = ba_problem.mutable_cameras() + 1*6;
-              Mat3 R;
-              // angle axis to rotation matrix
-              ceres::AngleAxisToRotationMatrix(cam, R.data());
-
-              Vec3 t(cam[3], cam[4], cam[5]);
-
-              // Update the camera
-              Mat3 K = cam2._K;
-              PinholeCamera & sCam = cam2;
-              sCam = PinholeCamera(K, R, t);
-            }
-            RelativeCameraMotion(cam1._R, cam1._t, cam2._R, cam2._t, &R, &t);
-          }
-        }
-
-#ifdef USE_OPENMP
-  #pragma omp critical
-#endif
-        {
-          vec_relatives[iter->first] = std::make_pair(R,t);
-          ++my_progress_bar;
-        }
-
-      }
-    }
-  }
-}
-
-void GlobalReconstructionEngine::tripletListing(std::vector< graphUtils::Triplet > & vec_triplets) const
-{
-  vec_triplets.clear();
-
-  imageGraph::indexedImageGraph putativeGraph(_map_Matches_E, _vec_fileNames);
-
-  List_Triplets<imageGraph::indexedImageGraph::GraphT>(putativeGraph.g, vec_triplets);
-
-  //Change triplets to ImageIds
-  for (size_t i = 0; i < vec_triplets.size(); ++i)
-  {
-    graphUtils::Triplet & triplet = vec_triplets[i];
-    size_t I = triplet.i, J = triplet.j , K = triplet.k;
-    I = (*putativeGraph.map_nodeMapIndex)[putativeGraph.g.nodeFromId(I)];
-    J = (*putativeGraph.map_nodeMapIndex)[putativeGraph.g.nodeFromId(J)];
-    K = (*putativeGraph.map_nodeMapIndex)[putativeGraph.g.nodeFromId(K)];
-    size_t triplet_[3] = {I,J,K};
-    std::sort(&triplet_[0], &triplet_[3]);
-    triplet = graphUtils::Triplet(triplet_[0],triplet_[1],triplet_[2]);
-  }
-}
-
-void GlobalReconstructionEngine::tripletRotationRejection(
-  std::vector< graphUtils::Triplet > & vec_triplets,
-  Map_RelativeRT & map_relatives)
-{
-  Map_RelativeRT map_relatives_validated;
-
-  // DETECTION OF ROTATION OUTLIERS
-  std::vector< graphUtils::Triplet > vec_triplets_validated;
-
-  std::vector<float> vec_errToIdentityPerTriplet;
-  vec_errToIdentityPerTriplet.reserve(vec_triplets.size());
-  // Compute for each length 3 cycles: the composition error
-  //  Error to identity rotation.
-  for (size_t i = 0; i < vec_triplets.size(); ++i)
-  {
-    const graphUtils::Triplet & triplet = vec_triplets[i];
-    size_t I = triplet.i, J = triplet.j , K = triplet.k;
-
-    //-- Find the three rotations
-    const std::pair<size_t,size_t> ij = std::make_pair(I,J);
-    const std::pair<size_t,size_t> ji = std::make_pair(J,I);
-
-    Mat3 RIJ;
-    if (map_relatives.find(ij) != map_relatives.end())
-      RIJ = map_relatives.find(ij)->second.first;
-    else
-      RIJ = map_relatives.find(ji)->second.first.transpose();
-
-    const std::pair<size_t,size_t> jk = std::make_pair(J,K);
-    const std::pair<size_t,size_t> kj = std::make_pair(K,J);
-
-    Mat3 RJK;
-    if (map_relatives.find(jk) != map_relatives.end())
-      RJK = map_relatives.find(jk)->second.first;
-    else
-      RJK = map_relatives.find(kj)->second.first.transpose();
-
-    const std::pair<size_t,size_t> ki = std::make_pair(K,I);
-    const std::pair<size_t,size_t> ik = std::make_pair(I,K);
-
-    Mat3 RKI;
-    if (map_relatives.find(ki) != map_relatives.end())
-      RKI = map_relatives.find(ki)->second.first;
-    else
-      RKI = map_relatives.find(ik)->second.first.transpose();
-
-    Mat3 Rot_To_Identity = RIJ * RJK * RKI; // motion composition
-    float angularErrorDegree = static_cast<float>(R2D(getRotationMagnitude(Rot_To_Identity)));
-    vec_errToIdentityPerTriplet.push_back(angularErrorDegree);
-
-    if (angularErrorDegree < 2.0f)
-    {
-      vec_triplets_validated.push_back(triplet);
-
-      if (map_relatives.find(ij) != map_relatives.end())
-        map_relatives_validated[ij] = map_relatives.find(ij)->second;
-      else
-        map_relatives_validated[ji] = map_relatives.find(ji)->second;
-
-      if (map_relatives.find(jk) != map_relatives.end())
-        map_relatives_validated[jk] = map_relatives.find(jk)->second;
-      else
-        map_relatives_validated[kj] = map_relatives.find(kj)->second;
-
-      if (map_relatives.find(ki) != map_relatives.end())
-        map_relatives_validated[ki] = map_relatives.find(ki)->second;
-      else
-        map_relatives_validated[ik] = map_relatives.find(ik)->second;
-    }
-  }
-
-  map_relatives = map_relatives_validated;
-
-  // Display statistics about rotation triplets error:
-  std::cout << "\nStatistics about rotation triplets:" << std::endl;
-  minMaxMeanMedian<float>(vec_errToIdentityPerTriplet.begin(), vec_errToIdentityPerTriplet.end());
-
-  std::sort(vec_errToIdentityPerTriplet.begin(), vec_errToIdentityPerTriplet.end());
-
-  Histogram<float> histo(0.0f, *max_element(vec_errToIdentityPerTriplet.begin(), vec_errToIdentityPerTriplet.end()), 180);
-  histo.Add(vec_errToIdentityPerTriplet.begin(), vec_errToIdentityPerTriplet.end());
-
-  svgHisto histosvg;
-  histosvg.draw(histo.GetHist(),
-                std::make_pair(0.0f, *max_element(vec_errToIdentityPerTriplet.begin(), vec_errToIdentityPerTriplet.end())),
-                stlplus::create_filespec(this->_sOutDirectory, "Triplet_Rotation_Residual_180.svg"),
-                600,300);
-
-  histo = Histogram<float>(0.0f, *max_element(vec_errToIdentityPerTriplet.begin(), vec_errToIdentityPerTriplet.end()), 20);
-  histo.Add(vec_errToIdentityPerTriplet.begin(), vec_errToIdentityPerTriplet.end());
-
-  histosvg.draw(histo.GetHist(),
-                std::make_pair(0.0f, *max_element(vec_errToIdentityPerTriplet.begin(), vec_errToIdentityPerTriplet.end())),
-                stlplus::create_filespec(this->_sOutDirectory, "Triplet_Rotation_Residual_20.svg"),
-                600,300);
-
-  typedef lemon::ListGraph Graph;
-  imageGraph::indexedImageGraph putativeGraph(_map_Matches_E, _vec_fileNames);
-
-  Graph::EdgeMap<bool> edge_filter(putativeGraph.g, false);
-  Graph::NodeMap<bool> node_filter(putativeGraph.g, true);
-
-  typedef SubGraph<Graph > subGraphT;
-  subGraphT sg(putativeGraph.g, node_filter, edge_filter);
-
-  // Look all edges of the graph and look if exist in one triplet
-  for (Graph::EdgeIt iter(putativeGraph.g); iter!=INVALID; ++iter)
-  {
-    size_t Idu = (*putativeGraph.map_nodeMapIndex)[sg.u(iter)];
-    size_t Idv = (*putativeGraph.map_nodeMapIndex)[sg.v(iter)];
-    //-- Look if the edge Idu,Idv exists in the trifocal tensor list
-    for (size_t i = 0; i < vec_triplets_validated.size(); ++i)
-    {
-      const graphUtils::Triplet & triplet = vec_triplets_validated[i];
-      if ( triplet.contain(std::make_pair(Idu, Idv)))
-      {
-        edge_filter[iter] = true;
-        break;
-      }
-    }
-  }
-
-  imageGraph::exportToGraphvizData(
-    stlplus::create_filespec(_sOutDirectory, "cleanedGraphTripletRotation"),
-    sg);
-
-  {
-    std::cout << "\nTriplets filtering based on error on cycles \n";
-    std::cout << "Before : " << vec_triplets.size() << " triplets \n"
-    << "After : " << vec_triplets_validated.size() << std::endl;
-    std::cout << "There is " << lemon::countConnectedComponents (sg)
-      << " Connected Component in the filtered graph" << std::endl;
-  }
-
-  vec_triplets.clear();
-  vec_triplets = vec_triplets_validated;
-
-  size_t removedEdgesCount = 0;
-
-  //-- Remove false edges from the rejected triplets
-  {
-    for (Graph::EdgeIt iter(putativeGraph.g); iter!=INVALID; ++iter)
-    {
-      if (!edge_filter[iter])
-      {
-        removedEdgesCount++;
-
-        size_t Idu = (*putativeGraph.map_nodeMapIndex)[sg.u(iter)];
-        size_t Idv = (*putativeGraph.map_nodeMapIndex)[sg.v(iter)];
-
-        //-- Clean relatives matches
-        PairWiseMatches::iterator iterF = _map_Matches_E.find(std::make_pair(Idu,Idv));
-        if (iterF != _map_Matches_E.end())
-        {
-          _map_Matches_E.erase(iterF);
-        }
-        else
-        {
-          iterF = _map_Matches_E.find(std::make_pair(Idv,Idu));
-          if (iterF != _map_Matches_E.end())
-            _map_Matches_E.erase(iterF);
-        }
-
-        //-- Clean relative motions
-        Map_RelativeRT::iterator iterF2 = map_relatives.find(std::make_pair(Idu,Idv));
-        if (iterF2 != map_relatives.end())
-        {
-          map_relatives.erase(iterF2);
-        }
-        else
-        {
-          iterF2 = map_relatives.find(std::make_pair(Idv,Idu));
-          if (iterF2!= map_relatives.end())
-            map_relatives.erase(iterF2);
-        }
-      }
-    }
-  }
-
-  std::cout << "\n Relatives edges removed by triplet checking : " << removedEdgesCount << std::endl;
-}
-
-void GlobalReconstructionEngine::bundleAdjustment(
-    Map_Camera & map_camera,
-    std::vector<Vec3> & vec_allScenes,
-    const STLMAPTracks & map_tracksSelected,
-    bool bRefineRotation,
-    bool bRefineTranslation,
-    bool bRefineIntrinsics)
-{
-  using namespace std;
-
-  const size_t nbCams = map_camera.size();
-  const size_t nbPoints3D = vec_allScenes.size();
-
-  // Count the number of measurement (sum of the reconstructed track length)
-  size_t nbmeasurements = 0;
-  for (STLMAPTracks::const_iterator iterTracks = map_tracksSelected.begin();
-    iterTracks != map_tracksSelected.end(); ++iterTracks)
-  {
-    const submapTrack & subTrack = iterTracks->second;
-    nbmeasurements += subTrack.size();
-  }
-
-  // Setup a BA problem
-  using namespace openMVG::bundle_adjustment;
-  BA_Problem_data_camMotionAndIntrinsic<6,3> ba_problem; // Refine [Rotation|Translation]|[Intrinsics]
-
-  // Configure the size of the problem
-  ba_problem.num_cameras_ = nbCams;
-  ba_problem.num_intrinsics_ = 1;
-  ba_problem.num_points_ = nbPoints3D;
-  ba_problem.num_observations_ = nbmeasurements;
-
-  ba_problem.point_index_.reserve(ba_problem.num_observations_);
-  ba_problem.camera_index_extrinsic.reserve(ba_problem.num_observations_);
-  ba_problem.camera_index_intrinsic.reserve(ba_problem.num_observations_);
-  ba_problem.observations_.reserve(2 * ba_problem.num_observations_);
-
-  ba_problem.num_parameters_ =
-    6 * ba_problem.num_cameras_ // #[Rotation|translation] = [3x1]|[3x1]
-    + 3 * ba_problem.num_intrinsics_ // #[f,ppx,ppy] = [3x1]
-    + 3 * ba_problem.num_points_; // #[X] = [3x1]
-  ba_problem.parameters_.reserve(ba_problem.num_parameters_);
-
-  // Setup extrinsic parameters
-  std::set<size_t> set_camIndex;
-  std::map<size_t,size_t> map_camIndexToNumber_extrinsic, map_camIndexToNumber_intrinsic;
-  size_t cpt = 0;
-  for (Map_Camera::const_iterator iter = map_camera.begin();
-    iter != map_camera.end();  ++iter, ++cpt)
-  {
-    // in order to map camera index to contiguous number
-    set_camIndex.insert(iter->first);
-    map_camIndexToNumber_extrinsic.insert(std::make_pair(iter->first, cpt));
-    map_camIndexToNumber_intrinsic.insert(std::make_pair(iter->first, 0)); // all camera have the same intrinsics data
-
-    const Mat3 R = iter->second._R;
-    double angleAxis[3];
-    ceres::RotationMatrixToAngleAxis((const double*)R.data(), angleAxis);
-    // translation
-    const Vec3 t = iter->second._t;
-    ba_problem.parameters_.push_back(angleAxis[0]);
-    ba_problem.parameters_.push_back(angleAxis[1]);
-    ba_problem.parameters_.push_back(angleAxis[2]);
-    ba_problem.parameters_.push_back(t[0]);
-    ba_problem.parameters_.push_back(t[1]);
-    ba_problem.parameters_.push_back(t[2]);
-  }
-
-  // Setup intrinsic parameters
-  // Only one group here
-  {
-    // The same K matrix is used by all the camera
-    const Mat3 _K = _vec_intrinsicGroups[0].m_K;
-    ba_problem.parameters_.push_back(_K(0,0)); // FOCAL_LENGTH
-    ba_problem.parameters_.push_back(_K(0,2)); // PRINCIPAL_POINT_X
-    ba_problem.parameters_.push_back(_K(1,2)); // PRINCIPAL_POINT_Y
-  }
-
-  // Fill 3D points
-  for (std::vector<Vec3>::const_iterator iter = vec_allScenes.begin();
-    iter != vec_allScenes.end();
-    ++iter)
-  {
-    const Vec3 & pt3D = *iter;
-    ba_problem.parameters_.push_back(pt3D[0]);
-    ba_problem.parameters_.push_back(pt3D[1]);
-    ba_problem.parameters_.push_back(pt3D[2]);
-  }
-
-  // Fill the measurements
-  size_t i = 0;
-  for (STLMAPTracks::const_iterator iterTracks = map_tracksSelected.begin();
-    iterTracks != map_tracksSelected.end(); ++iterTracks, ++i)
-  {
-    // Look through the track and add point position
-    const tracks::submapTrack & track = iterTracks->second;
-
-    for( tracks::submapTrack::const_iterator iterTrack = track.begin();
-      iterTrack != track.end();
-      ++iterTrack)
-    {
-      const size_t imageId = iterTrack->first;
-      const size_t featId = iterTrack->second;
-
-      // If imageId reconstructed :
-      //  - Add measurements (the feature position)
-      //  - Add camidx (map the image number to the camera index)
-      //  - Add ptidx (the 3D corresponding point index) (must be increasing)
-
-      //if ( set_camIndex.find(imageId) != set_camIndex.end())
-      {
-        const std::vector<SIOPointFeature> & vec_feats = _map_feats[imageId];
-        const SIOPointFeature & ptFeat = vec_feats[featId];
-
-        ba_problem.observations_.push_back( ptFeat.x() );
-        ba_problem.observations_.push_back( ptFeat.y() );
-
-        ba_problem.point_index_.push_back(i);
-        ba_problem.camera_index_extrinsic.push_back(map_camIndexToNumber_extrinsic[imageId]);
-        ba_problem.camera_index_intrinsic.push_back(map_camIndexToNumber_intrinsic[imageId]);
-      }
-    }
-  }
-
-  // Create residuals for each observation in the bundle adjustment problem. The
-  // parameters for cameras and points are added automatically.
-  ceres::Problem problem;
-  // Set a LossFunction to be less penalized by false measurements
-  //  - set it to NULL if you don't want use a lossFunction.
-  ceres::LossFunction * p_LossFunction = new ceres::HuberLoss(Square(2.0));
-  for (size_t k = 0; k < ba_problem.num_observations(); ++k) {
-    // Each Residual block takes a point and a camera as input and outputs a 2
-    // dimensional residual. Internally, the cost function stores the observed
-    // image location and compares the reprojection against the observation.
-
-      ceres::CostFunction* cost_function =
-        new ceres::AutoDiffCostFunction<pinhole_reprojectionError::ErrorFunc_Refine_Intrinsic_Motion_3DPoints, 2, 3, 6, 3>(
-          new pinhole_reprojectionError::ErrorFunc_Refine_Intrinsic_Motion_3DPoints(
-            &ba_problem.observations()[2 * k]));
-
-      problem.AddResidualBlock(cost_function,
-        p_LossFunction,
-        ba_problem.mutable_camera_intrinsic_for_observation(k),
-        ba_problem.mutable_camera_extrinsic_for_observation(k),
-        ba_problem.mutable_point_for_observation(k));
-  }
-
-  // Configure a BA engine and run it
-  //  Make Ceres automatically detect the bundle structure.
-  ceres::Solver::Options options;
-  options.preconditioner_type = ceres::JACOBI;
-  options.linear_solver_type = ceres::SPARSE_SCHUR;
-  if (ceres::IsSparseLinearAlgebraLibraryTypeAvailable(ceres::SUITE_SPARSE))
-    options.sparse_linear_algebra_library_type = ceres::SUITE_SPARSE;
-  else
-    if (ceres::IsSparseLinearAlgebraLibraryTypeAvailable(ceres::CX_SPARSE))
-      options.sparse_linear_algebra_library_type = ceres::CX_SPARSE;
-    else
-    {
-      // No sparse backend for Ceres.
-      // Use dense solving
-      options.linear_solver_type = ceres::DENSE_SCHUR;
-    }
-  options.minimizer_progress_to_stdout = false;
-  options.logging_type = ceres::SILENT;
-#ifdef USE_OPENMP
-  options.num_threads = omp_get_max_threads();
-  options.num_linear_solver_threads = omp_get_max_threads();
-#endif // USE_OPENMP
-
-  // Configure constant parameters (if any)
-  {
-    std::vector<int> vec_constant_extrinsic; // [R|t]
-    if (!bRefineRotation)
-    {
-      vec_constant_extrinsic.push_back(0);
-      vec_constant_extrinsic.push_back(1);
-      vec_constant_extrinsic.push_back(2);
-    }
-    if (!bRefineTranslation)
-    {
-      vec_constant_extrinsic.push_back(3);
-      vec_constant_extrinsic.push_back(4);
-      vec_constant_extrinsic.push_back(5);
-    }
-
-    for (size_t iExtrinsicId = 0; iExtrinsicId < ba_problem.num_extrinsics(); ++iExtrinsicId)
-    {
-      if (!vec_constant_extrinsic.empty())
-      {
-        ceres::SubsetParameterization *subset_parameterization =
-          new ceres::SubsetParameterization(6, vec_constant_extrinsic);
-        problem.SetParameterization(ba_problem.mutable_cameras_extrinsic(iExtrinsicId),
-          subset_parameterization);
-      }
-    }
-
-    if (!bRefineIntrinsics)
-    {
-      // No camera intrinsics are being refined,
-      // set the whole parameter block as constant for best performance.
-      for (size_t iIntrinsicGroupId = 0; iIntrinsicGroupId < ba_problem.num_intrinsics(); ++iIntrinsicGroupId)
-      {
-        problem.SetParameterBlockConstant(ba_problem.mutable_cameras_intrinsic(iIntrinsicGroupId));
-      }
-    }
-  }
-
-  // Solve BA
-  ceres::Solver::Summary summary;
-  ceres::Solve(options, &problem, &summary);
-  std::cout << summary.FullReport() << std::endl;
-
-  // If no error, get back refined parameters
-  if (summary.IsSolutionUsable())
-  {
-    // Display statistics about the minimization
-    std::cout << std::endl
-      << "Bundle Adjustment statistics:\n"
-      << " Initial RMSE: " << std::sqrt( summary.initial_cost / (ba_problem.num_observations_*2.)) << "\n"
-      << " Final RMSE: " << std::sqrt( summary.final_cost / (ba_problem.num_observations_*2.)) << "\n"
-      << std::endl;
-
-    // Get back 3D points
-    i = 0;
-    for (std::vector<Vec3>::iterator iter = vec_allScenes.begin();
-      iter != vec_allScenes.end(); ++iter, ++i)
-    {
-      const double * pt = ba_problem.mutable_points() + i*3;
-      Vec3 & pt3D = *iter;
-      pt3D = Vec3(pt[0], pt[1], pt[2]);
-    }
-
-    // Get back camera
-    i = 0;
-    for (Map_Camera::iterator iter = map_camera.begin();
-      iter != map_camera.end(); ++iter, ++i)
-    {
-      // camera motion [R|t]
-      const double * cam = ba_problem.mutable_cameras_extrinsic(i);
-      Mat3 R;
-      // angle axis to rotation matrix
-      ceres::AngleAxisToRotationMatrix(cam, R.data());
-      Vec3 t(cam[3], cam[4], cam[5]);
-
-      // camera intrinsics [f,ppx,ppy]
-      const size_t intrinsicId = map_camIndexToNumber_intrinsic[i];
-      double * intrinsics = ba_problem.mutable_cameras_intrinsic(intrinsicId);
-      Mat3 K = iter->second._K;
-      K << intrinsics[0], 0, intrinsics[1],
-           0, intrinsics[0], intrinsics[2],
-           0, 0, 1;
-      // Update the camera
-      PinholeCamera & sCam = iter->second;
-      sCam = PinholeCamera(K, R, t);
-    }
-
-    {
-      //-- Export Second bundle adjustment statistics
-      if (_bHtmlReport)
-      {
-        using namespace htmlDocument;
-        std::ostringstream os;
-        os << "Bundle Adjustment statistics.";
-        _htmlDocStream->pushInfo("<hr>");
-        _htmlDocStream->pushInfo(htmlMarkup("h1",os.str()));
-
-        os.str("");
-        os << "-------------------------------" << "<br>"
-          << "-- #tracks: " << map_tracksSelected.size() << ".<br>"
-          << "-- #observation: " << ba_problem.num_observations_ << ".<br>"
-          << "-- residual mean (RMSE): " << std::sqrt(summary.final_cost/ba_problem.num_observations_) << ".<br>"
-          << "-- Nb Steps required until convergence : " <<  summary.num_successful_steps + summary.num_unsuccessful_steps << ".<br>"
-          << "-------------------------------" << "<br>";
-        _htmlDocStream->pushInfo(os.str());
-      }
-
-      std::cout << "\n"
-        << "-------------------------------" << "\n"
-        << "-- #tracks: " << map_tracksSelected.size() << ".\n"
-        << "-- #observation: " << ba_problem.num_observations_ << ".\n"
-        << "-- residual mean (RMSE): " << std::sqrt(summary.final_cost/ba_problem.num_observations_) << ".\n"
-        << "-- Nb Steps required until convergence : " <<  summary.num_successful_steps + summary.num_unsuccessful_steps << ".\n"
-        << "-------------------------------" << std::endl;
-    }
-  }
-}
-
-void GlobalReconstructionEngine::ColorizeTracks(
-  const STLMAPTracks & map_tracks,
-  std::vector<Vec3> & vec_tracksColor) const
-{
-  // Colorize each track
-  //  Start with the most representative image
-  //    and iterate to provide a color to each 3D point
-
-  {
-    C_Progress_display my_progress_bar(map_tracks.size(),
-                                       std::cout,
-                                       "\nCompute scene structure color\n");
-
-    vec_tracksColor.resize(map_tracks.size());
-
-    //Build a list of contiguous index for the trackIds
-    std::map<size_t, size_t> trackIds_to_contiguousIndexes;
-    size_t cpt = 0;
-    for (openMVG::tracks::STLMAPTracks::const_iterator it = map_tracks.begin();
-      it != map_tracks.end(); ++it, ++cpt)
-    {
-      trackIds_to_contiguousIndexes[it->first] = cpt;
-    }
-
-    // The track list that will be colored (point removed during the process)
-    openMVG::tracks::STLMAPTracks mapTrackToColor(map_tracks);
-    while( !mapTrackToColor.empty() )
-    {
-      // Find the most representative image
-      //  a. Count the number of visible point for each image
-      //  b. Sort to find the most representative image
-
-      std::map<size_t, size_t> map_IndexCardinal; // ImageIndex, Cardinal
-      for (openMVG::tracks::STLMAPTracks::const_iterator
-        iterT = mapTrackToColor.begin();
-        iterT != mapTrackToColor.end();
-      ++iterT)
-      {
-        const size_t trackId = iterT->first;
-        const tracks::submapTrack & track = mapTrackToColor[trackId];
-        for( tracks::submapTrack::const_iterator iterTrack = track.begin();
-          iterTrack != track.end(); ++iterTrack)
-        {
-          const size_t imageId = iterTrack->first;
-          if (map_IndexCardinal.find(imageId) == map_IndexCardinal.end())
-            map_IndexCardinal[imageId] = 1;
-          else
-            ++map_IndexCardinal[imageId];
-        }
-      }
-
-      // Find the image that is the most represented
-      std::vector<size_t> vec_cardinal;
-      std::transform(map_IndexCardinal.begin(),
-        map_IndexCardinal.end(),
-        std::back_inserter(vec_cardinal),
-        RetrieveValue());
-      using namespace indexed_sort;
-      std::vector< sort_index_packet_descend< size_t, size_t> > packet_vec(vec_cardinal.size());
-      sort_index_helper(packet_vec, &vec_cardinal[0]);
-
-      //First index is the image with the most of matches
-      std::map<size_t, size_t>::const_iterator iterTT = map_IndexCardinal.begin();
-      std::advance(iterTT, packet_vec[0].index);
-      const size_t indexImage = iterTT->first;
-      Image<RGBColor> image;
-      ReadImage(
-        stlplus::create_filespec(
-        _sImagePath,
-        stlplus::basename_part(_vec_camImageNames[indexImage].m_sImageName),
-        stlplus::extension_part(_vec_camImageNames[indexImage].m_sImageName) ).c_str(), &image);
-
-      // Iterate through the track
-      std::set<size_t> set_toRemove;
-      for (openMVG::tracks::STLMAPTracks::const_iterator
-        iterT = mapTrackToColor.begin();
-        iterT != mapTrackToColor.end();
-        ++iterT)
-      {
-        const size_t trackId = iterT->first;
-        const tracks::submapTrack & track = mapTrackToColor[trackId];
-        tracks::submapTrack::const_iterator iterF = track.find(indexImage);
-
-        if (iterF != track.end())
-        {
-          // Color the track
-          const size_t featId = iterF->second;
-          const SIOPointFeature & feat = _map_feats.find(indexImage)->second[featId];
-          const RGBColor color = image(feat.y(), feat.x());
-
-          vec_tracksColor[ trackIds_to_contiguousIndexes[trackId] ] = Vec3(color.r(), color.g(), color.b());
-          set_toRemove.insert(trackId);
-          ++my_progress_bar;
-        }
-      }
-      // Remove colored track
-      for (std::set<size_t>::const_iterator iter = set_toRemove.begin();
-        iter != set_toRemove.end(); ++iter)
-      {
-        mapTrackToColor.erase(*iter);
-      }
-    }
-  }
-}
-
-} // namespace openMVG
+
+// Copyright (c) 2012, 2013, 2014 Pierre MOULON.
+
+// This Source Code Form is subject to the terms of the Mozilla Public
+// License, v. 2.0. If a copy of the MPL was not distributed with this
+// file, You can obtain one at http://mozilla.org/MPL/2.0/.
+
+#include "openMVG/features/features.hpp"
+#include "openMVG/image/image.hpp"
+#include "openMVG/matching/indMatch_utils.hpp"
+#include "openMVG/matching/indexed_sort.hpp"
+#include "openMVG/multiview/triangulation_nview.hpp"
+
+#include "software/globalSfM/indexedImageGraph.hpp"
+#include "software/globalSfM/indexedImageGraphExport.hpp"
+#include "software/globalSfM/SfMGlobalEngine.hpp"
+#include "software/globalSfM/SfMGlobal_tij_computation.hpp"
+#include "software/SfM/SfMIOHelper.hpp"
+#include "software/SfM/SfMRobust.hpp"
+#include "software/SfM/SfMPlyHelper.hpp"
+
+// Rotation averaging
+#include "openMVG/multiview/rotation_averaging.hpp"
+// Translation averaging
+#include "openMVG/linearProgramming/lInfinityCV/global_translations_fromTriplets.hpp"
+#include "openMVG/multiview/translation_averaging_solver.hpp"
+
+// Linear programming solver(s)
+#include "openMVG/linearProgramming/linearProgrammingInterface.hpp"
+#include "openMVG/linearProgramming/linearProgrammingOSI_X.hpp"
+#ifdef OPENMVG_HAVE_MOSEK
+#include "openMVG/linearProgramming/linearProgrammingMOSEK.hpp"
+#endif
+
+#include "openMVG/graph/connectedComponent.hpp"
+
+#include "third_party/stlplus3/filesystemSimplified/file_system.hpp"
+#include "third_party/vectorGraphics/svgDrawer.hpp"
+#include "third_party/stlAddition/stlMap.hpp"
+#include "third_party/histogram/histogram.hpp"
+
+#include "openMVG/robust_estimation/robust_estimator_ACRansac.hpp"
+#include "openMVG/robust_estimation/robust_estimator_ACRansacKernelAdaptator.hpp"
+
+#undef DYNAMIC
+#include "openMVG/bundle_adjustment/problem_data_container.hpp"
+#include "openMVG/bundle_adjustment/pinhole_ceres_functor.hpp"
+#include "software/globalSfM/SfMBundleAdjustmentHelper_tonly.hpp"
+
+#include "lemon/list_graph.h"
+#include <lemon/connectivity.h>
+
+#include "third_party/progress/progress.hpp"
+#include "openMVG/system/timer.hpp"
+
+#include <numeric>
+#include <iomanip>
+#include <algorithm>
+#include <functional>
+#include <sstream>
+
+#include <stdio.h>
+#include <stdlib.h>
+
+using namespace openMVG;
+using namespace openMVG::graphUtils;
+using namespace svg;
+
+namespace openMVG{
+
+typedef SIOPointFeature FeatureT;
+typedef std::vector<FeatureT> featsT;
+
+GlobalReconstructionEngine::GlobalReconstructionEngine(
+  const std::string & sImagePath,
+  const std::string & sMatchesPath,
+  const std::string & sOutDirectory,
+  const ERotationAveragingMethod & eRotationAveragingMethod,
+  const ETranslationAveragingMethod & eTranslationAveragingMethod,
+  bool bHtmlReport)
+  : ReconstructionEngine(sImagePath, sMatchesPath, sOutDirectory),
+    _eRotationAveragingMethod(eRotationAveragingMethod),
+    _eTranslationAveragingMethod(eTranslationAveragingMethod)
+{
+  _bHtmlReport = bHtmlReport;
+  if (!stlplus::folder_exists(sOutDirectory)) {
+    stlplus::folder_create(sOutDirectory);
+  }
+  if (_bHtmlReport)
+  {
+    _htmlDocStream = auto_ptr<htmlDocument::htmlDocumentStream>(
+      new htmlDocument::htmlDocumentStream("GlobalReconstructionEngine SFM report."));
+    _htmlDocStream->pushInfo(
+      htmlDocument::htmlMarkup("h1", std::string("Current directory: ") +
+      sImagePath));
+    _htmlDocStream->pushInfo("<hr>");
+  }
+}
+
+GlobalReconstructionEngine::~GlobalReconstructionEngine()
+{
+  ofstream htmlFileStream( string(stlplus::folder_append_separator(_sOutDirectory) +
+    "Reconstruction_Report.html").c_str());
+  htmlFileStream << _htmlDocStream->getDoc();
+}
+
+void GlobalReconstructionEngine::rotationInference(
+  Map_RelativeRT & map_relatives)
+{
+  std::cout
+        << "---------------\n"
+        << "-- INFERENCE on " << _map_Matches_E.size() << " EGs count.\n"
+        << "---------------" << std::endl
+        << " /!\\  /!\\  /!\\  /!\\  /!\\  /!\\  /!\\ \n"
+        << "--- ITERATED BAYESIAN INFERENCE IS NOT RELEASED, SEE C.ZACH CODE FOR MORE INFORMATION" << std::endl
+        << " /!\\  /!\\  /!\\  /!\\  /!\\  /!\\  /!\\ \n" << std::endl
+        << " A simple inference scheme is used here :" << std::endl
+        << "\t only the relative error composition to identity on cycle of length 3 is used." << std::endl;
+
+  //-------------------
+  // Triplet inference (test over the composition error)
+  //-------------------
+  std::vector< graphUtils::Triplet > vec_triplets;
+  tripletListing(vec_triplets);
+  //-- Rejection triplet that are 'not' identity rotation (error to identity > 2°)
+  tripletRotationRejection(vec_triplets, map_relatives);
+}
+
+bool GlobalReconstructionEngine::computeGlobalRotations(
+  ERotationAveragingMethod eRotationAveragingMethod,
+  const std::map<size_t, size_t> & map_cameraNodeToCameraIndex,
+  const std::map<size_t, size_t> & map_cameraIndexTocameraNode,
+  const Map_RelativeRT & map_relatives,
+  std::map<size_t, Mat3> & map_globalR) const
+{
+  // Build relative information for only the largest considered Connected Component
+  // - it requires to change the camera indexes, because RotationAveraging is working only with
+  //   index ranging in [0 - nbCam], (map_cameraNodeToCameraIndex utility)
+
+  //- A. weight computation
+  //- B. solve global rotation computation
+
+  //- A. weight computation: for each pair w = min(1, (#PairMatches/Median(#PairsMatches)))
+  std::vector<double> vec_relativeRotWeight;
+  {
+    vec_relativeRotWeight.reserve(map_relatives.size());
+    {
+      //-- Compute the median number of matches
+      std::vector<double> vec_count;
+      for(Map_RelativeRT::const_iterator iter = map_relatives.begin();
+        iter != map_relatives.end(); ++iter)
+      {
+        const openMVG::relativeInfo & rel = *iter;
+        // Find the number of support point for this pair
+        PairWiseMatches::const_iterator iterMatches = _map_Matches_E.find(rel.first);
+        if (iterMatches != _map_Matches_E.end())
+        {
+          vec_count.push_back(iterMatches->second.size());
+        }
+      }
+      float thTrustPair = (std::accumulate(vec_count.begin(), vec_count.end(), 0.0f) / vec_count.size()) / 2.0;
+
+      for(Map_RelativeRT::const_iterator iter = map_relatives.begin();
+        iter != map_relatives.end(); ++iter)
+      {
+        const openMVG::relativeInfo & rel = *iter;
+        float weight = 1.f; // the relative rotation correspondence point support
+        PairWiseMatches::const_iterator iterMatches = _map_Matches_E.find(rel.first);
+        if (iterMatches != _map_Matches_E.end())
+        {
+          weight = std::min((float)iterMatches->second.size()/thTrustPair, 1.f);
+          vec_relativeRotWeight.push_back(weight);
+        }
+      }
+    }
+  }
+
+  using namespace openMVG::rotation_averaging;
+  // Setup input data for global rotation computation
+  std::vector<RelRotationData> vec_relativeRotEstimate;
+  std::vector<double>::const_iterator iterW = vec_relativeRotWeight.begin();
+  for(Map_RelativeRT::const_iterator iter = map_relatives.begin();
+    iter != map_relatives.end(); ++iter)
+  {
+    const openMVG::relativeInfo & rel = *iter;
+    PairWiseMatches::const_iterator iterMatches = _map_Matches_E.find(rel.first);
+    if (iterMatches != _map_Matches_E.end())
+    {
+      vec_relativeRotEstimate.push_back(RelRotationData(
+        map_cameraNodeToCameraIndex.find(rel.first.first)->second,
+        map_cameraNodeToCameraIndex.find(rel.first.second)->second,
+        rel.second.first, *iterW));
+      ++iterW;
+    }
+  }
+
+  //- B. solve global rotation computation
+  bool bSuccess = false;
+  std::vector<Mat3> vec_globalR(map_cameraIndexTocameraNode.size());
+  switch(eRotationAveragingMethod)
+  {
+    case ROTATION_AVERAGING_L2:
+    {
+      //- Solve the global rotation estimation problem:
+      bSuccess = rotation_averaging::l2::L2RotationAveraging(map_cameraIndexTocameraNode.size(),
+        vec_relativeRotEstimate,
+        vec_globalR);
+    }
+    break;
+    case ROTATION_AVERAGING_L1:
+    {
+      using namespace openMVG::rotation_averaging::l1;
+
+      //- Solve the global rotation estimation problem:
+      size_t nMainViewID = 0;
+      std::vector<bool> vec_inliers;
+      bSuccess = rotation_averaging::l1::GlobalRotationsRobust(
+        vec_relativeRotEstimate, vec_globalR, nMainViewID, 0.0f, &vec_inliers);
+
+      std::cout << "\ninliers : " << std::endl;
+      std::copy(vec_inliers.begin(), vec_inliers.end(), ostream_iterator<bool>(std::cout, " "));
+      std::cout << std::endl;
+    }
+    break;
+    default:
+    std::cerr << "Unknown rotation averaging method: " << (int) eRotationAveragingMethod << std::endl;
+  }
+
+  if (bSuccess)
+  {
+    //-- Setup the averaged rotation
+    for (int i = 0; i < vec_globalR.size(); ++i)  {
+      map_globalR[map_cameraIndexTocameraNode.find(i)->second] = vec_globalR[i];
+    }
+  }
+  else{
+    std::cerr << "Global rotation solving failed." << std::endl;
+  }
+
+  return bSuccess;
+}
+
+bool GlobalReconstructionEngine::Process()
+{
+
+//---------------------------------
+//-- Global Calibration -----------
+//---------------------------------
+
+  //-------------------
+  // Load data
+  //-------------------
+
+  if(!ReadInputData())  {
+    std::cout << "\nError while parsing input data" << std::endl;
+    return false;
+  }
+
+  //-- Export input graph
+  {
+    typedef lemon::ListGraph Graph;
+    imageGraph::indexedImageGraph putativeGraph(_map_Matches_E, _vec_fileNames);
+
+    // Save the graph before cleaning:
+    imageGraph::exportToGraphvizData(
+      stlplus::create_filespec(_sOutDirectory, "input_graph"),
+      putativeGraph.g);
+  }
+
+
+  openMVG::Timer total_reconstruction_timer;
+
+  //-------------------
+  // Only keep the largest biedge connected subgraph
+  //-------------------
+
+  if(!CleanGraph())
+    return false;
+
+  //-------------------
+  // Compute relative R|t
+  //-------------------
+
+  Map_RelativeRT map_relatives;
+  {
+    ComputeRelativeRt(map_relatives);
+  }
+
+  //-------------------
+  // Rotation inference
+  //-------------------
+
+  {
+    openMVG::Timer timer_Inference;
+
+    rotationInference(map_relatives);
+
+    //-------------------
+    // keep the largest biedge connected subgraph
+    //-------------------
+    if(!CleanGraph())
+      return false;
+
+    const double time_Inference = timer_Inference.elapsed();
+
+    //---------------------------------------
+    //-- Export geometric filtered matches
+    //---------------------------------------
+    std::ofstream file (string(_sMatchesPath + "/matches.filtered.txt").c_str());
+    if (file.is_open())
+      PairedIndMatchToStream(_map_Matches_E, file);
+    file.close();
+
+    //-------------------
+    // List remaining camera node Id
+    //-------------------
+    std::set<size_t> set_indeximage;
+    for (PairWiseMatches::const_iterator
+         iter = _map_Matches_E.begin();
+         iter != _map_Matches_E.end();
+         ++iter)
+    {
+      const size_t I = iter->first.first;
+      const size_t J = iter->first.second;
+      set_indeximage.insert(I);
+      set_indeximage.insert(J);
+    }
+    // Build correspondences tables (cameraIds <=> GraphIds)
+    for (std::set<size_t>::const_iterator iterSet = set_indeximage.begin();
+      iterSet != set_indeximage.end(); ++iterSet)
+    {
+      map_cameraIndexTocameraNode[std::distance(set_indeximage.begin(), iterSet)] = *iterSet;
+      map_cameraNodeToCameraIndex[*iterSet] = std::distance(set_indeximage.begin(), iterSet);
+    }
+
+    std::cout << "\n Remaining cameras after inference filter : \n"
+      << map_cameraIndexTocameraNode.size() << " from a total of " << _vec_fileNames.size() << std::endl;
+
+    //-- Export statistics about the rotation inference step:
+    if (_bHtmlReport)
+    {
+      using namespace htmlDocument;
+      std::ostringstream os;
+      os << "Rotation inference.";
+      _htmlDocStream->pushInfo("<hr>");
+      _htmlDocStream->pushInfo(htmlMarkup("h1",os.str()));
+
+      os.str("");
+      os << "-------------------------------" << "<br>"
+        << "-- #Camera count: " << set_indeximage.size() << " remains "
+        << "-- from " <<_vec_fileNames.size() << " input images.<br>"
+        << "-- timing : " << time_Inference << " second <br>"
+        << "-------------------------------" << "<br>";
+      _htmlDocStream->pushInfo(os.str());
+    }
+  }
+
+  //----------------------------
+  // Rotation averaging
+  //----------------------------
+
+  std::map<std::size_t, Mat3> map_globalR;
+  {
+    std::cout << "\n-------------------------------" << "\n"
+      << " Global rotations computation: " << "\n"
+      << "   - Ready to compute " << map_cameraIndexTocameraNode.size() << " global rotations." << "\n"
+      << "     from " << map_relatives.size() << " relative rotations\n" << std::endl;
+
+    if (!computeGlobalRotations(
+            _eRotationAveragingMethod,
+            map_cameraNodeToCameraIndex,
+            map_cameraIndexTocameraNode,
+            map_relatives,
+            map_globalR))
+    {
+      std::cerr << "Failed to compute the global rotations." << std::endl;
+      return false;
+    }
+  }
+
+  //-------------------
+  // Relative translations estimation (Triplet based translation computation)
+  //-------------------
+  std::vector<openMVG::relativeInfo > vec_initialRijTijEstimates;
+  PairWiseMatches newpairMatches;
+  {
+    std::cout << "\n-------------------------------" << "\n"
+      << " Relative translations computation: " << "\n"
+      << "-------------------------------" << std::endl;
+
+    // List putative triplets
+    std::vector< graphUtils::Triplet > vec_triplets;
+    tripletListing(vec_triplets);
+
+    // Compute putative translations with an edge coverage algorithm
+
+    openMVG::Timer timerLP_triplet;
+
+    computePutativeTranslation_EdgesCoverage(map_globalR, vec_triplets, vec_initialRijTijEstimates, newpairMatches);
+    const double timeLP_triplet = timerLP_triplet.elapsed();
+    std::cout << "TRIPLET COVERAGE TIMING : " << timeLP_triplet << " seconds" << std::endl;
+
+    //-- Export triplet statistics:
+    if (_bHtmlReport)
+    {
+      using namespace htmlDocument;
+      std::ostringstream os;
+      os << "Triplet statistics.";
+      _htmlDocStream->pushInfo("<hr>");
+      _htmlDocStream->pushInfo(htmlMarkup("h1",os.str()));
+
+      os.str("");
+      os << "-------------------------------" << "<br>"
+        << "-- #Effective translations estimates: " << vec_initialRijTijEstimates.size()/3
+        << " from " <<vec_triplets.size() << " triplets.<br>"
+        << "-- resulting in " <<vec_initialRijTijEstimates.size() << " translation estimation.<br>"
+        << "-- timing to obtain the relative translations : " << timeLP_triplet << " seconds.<br>"
+        << "-------------------------------" << "<br>";
+      _htmlDocStream->pushInfo(os.str());
+    }
+  }
+
+  //--Check the relative translation graph:
+  //--> Consider only the connected component compound by the translation graph
+  //-- Robust translation estimation can perform inference and remove some bad conditioned triplets
+
+  {
+    std::set<size_t> set_representedImageIndex;
+    for(size_t i = 0; i < vec_initialRijTijEstimates.size(); ++i)
+    {
+      const openMVG::relativeInfo & rel = vec_initialRijTijEstimates[i];
+      set_representedImageIndex.insert(rel.first.first);
+      set_representedImageIndex.insert(rel.first.second);
+    }
+    std::cout << "\n\n"
+      << "We targeting to estimates : " << map_globalR.size()
+      << " and we have estimation for : " << set_representedImageIndex.size() << " images" << std::endl;
+
+    //-- Clean global rotation that are not in the TRIPLET GRAPH
+    std::map<size_t,Mat3> map_globalR_clean = map_globalR;
+    for(std::map<size_t,Mat3>::const_iterator iter = map_globalR.begin();
+      iter != map_globalR.end(); ++iter)
+    {
+      if (set_representedImageIndex.find(iter->first) == set_representedImageIndex.end())
+      {
+        std::cout << "Missing image index: " << iter->first << std::endl;
+        map_globalR_clean.erase(map_cameraIndexTocameraNode[iter->first]);
+      }
+    }
+    map_globalR.swap(map_globalR_clean);
+
+    //- Build the map of camera index and node Ids that are listed by the triplets of translations
+    map_cameraIndexTocameraNode.clear();
+    map_cameraNodeToCameraIndex.clear();
+    for (std::set<size_t>::const_iterator iterSet = set_representedImageIndex.begin();
+      iterSet != set_representedImageIndex.end(); ++iterSet)
+    {
+      map_cameraIndexTocameraNode[std::distance(set_representedImageIndex.begin(), iterSet)] = *iterSet;
+      map_cameraNodeToCameraIndex[*iterSet] = std::distance(set_representedImageIndex.begin(), iterSet);
+    }
+
+    std::cout << "\nRemaining cameras after inference filter : \n"
+      << map_cameraIndexTocameraNode.size() << " from a total of " << _vec_fileNames.size() << std::endl;
+  }
+
+  //-------------------
+  //-- GLOBAL TRANSLATIONS ESTIMATION from initial triplets t_ij guess
+  //-------------------
+
+  {
+    const size_t iNview = map_cameraNodeToCameraIndex.size(); // The remaining camera nodes count in the graph
+
+    std::cout << "\n-------------------------------" << "\n"
+      << " Global translations computation: " << "\n"
+      << "   - Ready to compute " << iNview << " global translations." << "\n"
+      << "     from " << vec_initialRijTijEstimates.size() << " relative translations\n" << std::endl;
+
+    //-- Update initial estimates in range [0->Ncam]
+    for(size_t i = 0; i < vec_initialRijTijEstimates.size(); ++i)
+    {
+      openMVG::relativeInfo & rel = vec_initialRijTijEstimates[i];
+      std::pair<size_t,size_t> newPair(
+          map_cameraNodeToCameraIndex[rel.first.first],
+          map_cameraNodeToCameraIndex[rel.first.second]);
+      rel.first = newPair;
+    }
+
+    openMVG::Timer timerLP_translation;
+
+    switch(_eTranslationAveragingMethod)
+    {
+      case TRANSLATION_AVERAGING_L1:
+      {
+        double gamma = -1.0;
+        std::vector<double> vec_solution;
+        {
+          vec_solution.resize(iNview*3 + vec_initialRijTijEstimates.size()/3 + 1);
+          using namespace openMVG::linearProgramming;
+          #ifdef OPENMVG_HAVE_MOSEK
+            MOSEK_SolveWrapper solverLP(vec_solution.size());
+          #else
+            OSI_CLP_SolverWrapper solverLP(vec_solution.size());
+          #endif
+
+          lInfinityCV::Tifromtij_ConstraintBuilder_OneLambdaPerTrif cstBuilder(vec_initialRijTijEstimates);
+
+          LP_Constraints_Sparse constraint;
+          //-- Setup constraint and solver
+          cstBuilder.Build(constraint);
+          solverLP.setup(constraint);
+          //--
+          // Solving
+          bool bFeasible = solverLP.solve();
+          std::cout << " \n Feasibility " << bFeasible << std::endl;
+          //--
+          if (bFeasible)  {
+            solverLP.getSolution(vec_solution);
+            gamma = vec_solution[vec_solution.size()-1];
+          }
+          else  {
+            std::cerr << "Compute global translations: failed" << std::endl;
+            return false;
+          }
+        }
+
+        const double timeLP_translation = timerLP_translation.elapsed();
+        //-- Export triplet statistics:
+        if (_bHtmlReport)
+        {
+          using namespace htmlDocument;
+          std::ostringstream os;
+          os << "Translation fusion statistics.";
+          _htmlDocStream->pushInfo("<hr>");
+          _htmlDocStream->pushInfo(htmlMarkup("h1",os.str()));
+
+          os.str("");
+          os << "-------------------------------" << "<br>"
+            << "-- #relative estimates: " << vec_initialRijTijEstimates.size()
+            << " converge with gamma: " << gamma << ".<br>"
+            << " timing (s): " << timeLP_translation << ".<br>"
+            << "-------------------------------" << "<br>";
+          _htmlDocStream->pushInfo(os.str());
+        }
+
+        std::cout << "Found solution:\n";
+        std::copy(vec_solution.begin(), vec_solution.end(), std::ostream_iterator<double>(std::cout, " "));
+
+        std::vector<double> vec_camTranslation(iNview*3,0);
+        std::copy(&vec_solution[0], &vec_solution[iNview*3], &vec_camTranslation[0]);
+
+        std::vector<double> vec_camRelLambdas(&vec_solution[iNview*3], &vec_solution[iNview*3 + vec_initialRijTijEstimates.size()/3]);
+        std::cout << "\ncam position: " << std::endl;
+        std::copy(vec_camTranslation.begin(), vec_camTranslation.end(), std::ostream_iterator<double>(std::cout, " "));
+        std::cout << "\ncam Lambdas: " << std::endl;
+        std::copy(vec_camRelLambdas.begin(), vec_camRelLambdas.end(), std::ostream_iterator<double>(std::cout, " "));
+
+
+    // Build a Pinhole camera for each considered Id
+    std::vector<Vec3>  vec_C;
+    for (size_t i = 0; i < iNview; ++i)
+    {
+      Vec3 t(vec_camTranslation[i*3], vec_camTranslation[i*3+1], vec_camTranslation[i*3+2]);
+      const size_t camNodeId = map_cameraIndexTocameraNode[i];
+      const Mat3 & Ri = map_globalR[camNodeId];
+      const Mat3 & _K = Mat3::Identity();   // The same K matrix is used by all the camera
+      _map_camera[camNodeId] = PinholeCamera(_K, Ri, t);
+      //-- Export camera center
+      vec_C.push_back(_map_camera[camNodeId]._C);
+        }
+        plyHelper::exportToPly(vec_C, stlplus::create_filespec(_sOutDirectory, "cameraPath", "ply"));
+      }
+      break;
+
+      case TRANSLATION_AVERAGING_L2:
+      {
+        std::vector<int> vec_edges;
+        vec_edges.reserve(vec_initialRijTijEstimates.size() * 2);
+        std::vector<double> vec_poses;
+        vec_poses.reserve(vec_initialRijTijEstimates.size() * 3);
+        std::vector<double> vec_weights;
+        vec_weights.reserve(vec_initialRijTijEstimates.size());
+
+        for(int i=0; i < vec_initialRijTijEstimates.size(); ++i)
+        {
+          const openMVG::relativeInfo & rel = vec_initialRijTijEstimates[i];
+          vec_edges.push_back(rel.first.first);
+          vec_edges.push_back(rel.first.second);
+
+          const Vec3 direction = -(map_globalR[rel.first.second].transpose() * rel.second.second.normalized());
+
+          vec_poses.push_back(direction(0));
+          vec_poses.push_back(direction(1));
+          vec_poses.push_back(direction(2));
+
+          vec_weights.push_back(1.0);
+        }
+
+        const double function_tolerance = 1e-7, parameter_tolerance = 1e-8;
+        const int max_iterations = 500;
+
+        const double loss_width = 0.0;
+
+        std::vector<double> X(iNview*3);
+
+        if(!solve_translations_problem(
+          &vec_edges[0],
+          &vec_poses[0],
+          &vec_weights[0],
+          vec_initialRijTijEstimates.size(),
+          loss_width,
+          &X[0],
+          function_tolerance,
+          parameter_tolerance,
+          max_iterations))  {
+            std::cerr << "Compute global translations: failed" << std::endl;
+            return false;
+        }
+
+        std::vector<Vec3>  vec_C;
+        for (size_t i = 0; i < iNview; ++i)
+        {
+          const Vec3 C(X[i*3], X[i*3+1], X[i*3+2]);
+          const size_t camNodeId = map_cameraIndexTocameraNode[i];
+          const Mat3 & Ri = map_globalR[camNodeId];
+          const Mat3 & _K = _vec_intrinsicGroups[0].m_K;   // The same K matrix is used by all the camera
+          const Vec3 t = - Ri * C;
+          _map_camera[camNodeId] = PinholeCamera(_K, Ri, t);
+          //-- Export camera center
+          vec_C.push_back(_map_camera[camNodeId]._C);
+        }
+        plyHelper::exportToPly(vec_C, stlplus::create_filespec(_sOutDirectory, "cameraPath", "ply"));
+      }
+      break;
+    }
+  }
+
+  //-------------------
+  //-- Initial triangulation of the scene from the computed global motions
+  //-------------------
+  {
+    // Build tracks from selected triplets (Union of all the validated triplet tracks (newpairMatches))
+    //  triangulate tracks
+    //  refine translations
+    {
+      TracksBuilder tracksBuilder;
+      tracksBuilder.Build(newpairMatches);
+      tracksBuilder.Filter(3);
+      tracksBuilder.ExportToSTL(_map_selectedTracks);
+
+      std::cout << std::endl << "Track stats" << std::endl;
+      {
+        std::ostringstream osTrack;
+        //-- Display stats :
+        //    - number of images
+        //    - number of tracks
+        std::set<size_t> set_imagesId;
+        TracksUtilsMap::ImageIdInTracks(_map_selectedTracks, set_imagesId);
+        osTrack << "------------------" << "\n"
+          << "-- Tracks Stats --" << "\n"
+          << " Tracks number: " << tracksBuilder.NbTracks() << "\n"
+          << " Images Id: " << "\n";
+        std::copy(set_imagesId.begin(),
+          set_imagesId.end(),
+          std::ostream_iterator<size_t>(osTrack, ", "));
+        osTrack << "\n------------------" << "\n";
+
+        std::map<size_t, size_t> map_Occurence_TrackLength;
+        TracksUtilsMap::TracksLength(_map_selectedTracks, map_Occurence_TrackLength);
+        osTrack << "TrackLength, Occurrence" << "\n";
+        for (std::map<size_t, size_t>::const_iterator iter = map_Occurence_TrackLength.begin();
+          iter != map_Occurence_TrackLength.end(); ++iter)  {
+          osTrack << "\t" << iter->first << "\t" << iter->second << "\n";
+        }
+        osTrack << "\n";
+        std::cout << osTrack.str();
+      }
+    }
+
+    // Triangulation of all the tracks
+    _vec_allScenes.resize(_map_selectedTracks.size());
+    {
+      std::vector<double> vec_residuals;
+      vec_residuals.resize(_map_selectedTracks.size());
+      std::set<size_t> set_idx_to_remove;
+
+      C_Progress_display my_progress_bar_triangulation( _map_selectedTracks.size(),
+       std::cout,
+       "Initial triangulation:\n");
+
+#ifdef USE_OPENMP
+  #pragma omp parallel for //schedule(dynamic, 1)
+#endif
+      for (int idx = 0; idx < _map_selectedTracks.size(); ++idx)
+      {
+        STLMAPTracks::const_iterator iterTracks = _map_selectedTracks.begin();
+        std::advance(iterTracks, idx);
+
+        const submapTrack & subTrack = iterTracks->second;
+
+        // Look to the features required for the triangulation task
+        size_t index = 0;
+        Triangulation trianObj;
+        for (submapTrack::const_iterator iter = subTrack.begin(); iter != subTrack.end(); ++iter, ++index) {
+
+          const size_t imaIndex = iter->first;
+          const size_t featIndex = iter->second;
+          const SIOPointFeature & pt = _map_feats_normalized[imaIndex][featIndex];
+          // Build the P matrix
+          trianObj.add(_map_camera[imaIndex]._P, pt.coords().cast<double>());
+        }
+
+        // Compute the 3D point and keep point index with negative depth
+        const Vec3 Xs = trianObj.compute();
+        _vec_allScenes[idx] = Xs;
+        if (trianObj.minDepth() < 0)  {
+          set_idx_to_remove.insert(idx);
+        }
+
+        //-- Compute residual over all the projections
+        for (submapTrack::const_iterator iter = subTrack.begin(); iter != subTrack.end(); ++iter) {
+          const size_t imaIndex = iter->first;
+          const size_t featIndex = iter->second;
+          const SIOPointFeature & pt = _map_feats_normalized[imaIndex][featIndex];
+          vec_residuals[idx] = _map_camera[imaIndex].Residual(Xs, pt.coords().cast<double>());
+        }
+
+#ifdef USE_OPENMP
+  #pragma omp critical
+#endif
+        {
+          ++my_progress_bar_triangulation;
+        }
+      }
+
+      //-- Remove useless tracks and 3D points
+      {
+        std::vector<Vec3> vec_allScenes_cleaned;
+        for(size_t i = 0; i < _vec_allScenes.size(); ++i)
+        {
+          if (find(set_idx_to_remove.begin(), set_idx_to_remove.end(), i) == set_idx_to_remove.end())
+          {
+            vec_allScenes_cleaned.push_back(_vec_allScenes[i]);
+          }
+        }
+        _vec_allScenes.swap(vec_allScenes_cleaned);
+
+        for( std::set<size_t>::const_iterator iter = set_idx_to_remove.begin();
+          iter != set_idx_to_remove.end(); ++iter)
+        {
+          _map_selectedTracks.erase(*iter);
+        }
+        std::cout << "\n #Tracks removed: " << set_idx_to_remove.size() << std::endl;
+      }
+      plyHelper::exportToPly(_vec_allScenes, stlplus::create_filespec(_sOutDirectory, "raw_pointCloud_LP", "ply"));
+
+      {
+        // Display some statistics of reprojection errors
+        std::cout << "\n\nResidual statistics:\n" << std::endl;
+        minMaxMeanMedian<double>(vec_residuals.begin(), vec_residuals.end());
+        double min, max, mean, median;
+        minMaxMeanMedian<double>(vec_residuals.begin(), vec_residuals.end(), min, max, mean, median);
+
+        Histogram<float> histo(0.f, *max_element(vec_residuals.begin(),vec_residuals.end())*1.1f);
+        histo.Add(vec_residuals.begin(), vec_residuals.end());
+        std::cout << std::endl << "Residual Error pixels : " << std::endl << histo.ToString() << std::endl;
+
+        // Histogram between 0 and 10 pixels
+        {
+          std::cout << "\n Histogram between 0 and 10 pixels: \n";
+          Histogram<float> histo(0.f, 10.f, 20);
+          histo.Add(vec_residuals.begin(), vec_residuals.end());
+          std::cout << std::endl << "Residual Error pixels : " << std::endl << histo.ToString() << std::endl;
+        }
+
+        //-- Export initial triangulation statistics
+        if (_bHtmlReport)
+        {
+          using namespace htmlDocument;
+          std::ostringstream os;
+          os << "Initial triangulation statistics.";
+          _htmlDocStream->pushInfo("<hr>");
+          _htmlDocStream->pushInfo(htmlMarkup("h1",os.str()));
+
+          os.str("");
+          os << "-------------------------------" << "<br>"
+            << "-- #tracks: " << _map_selectedTracks.size() << ".<br>"
+            << "-- #observation: " << vec_residuals.size() << ".<br>"
+            << "-- residual mean (RMSE): " << std::sqrt(mean) << ".<br>"
+            << "-------------------------------" << "<br>";
+          _htmlDocStream->pushInfo(os.str());
+        }
+      }
+    }
+  }
+
+  //-------------------
+  //-- Bundle Adjustment on translation and structure
+  //-------------------
+
+  // Refine only Structure and translations
+  bundleAdjustment(_map_camera, _vec_allScenes, _map_selectedTracks, false, true, false);
+  plyHelper::exportToPly(_vec_allScenes, stlplus::create_filespec(_sOutDirectory, "raw_pointCloud_BA_T_Xi", "ply"));
+
+  // Refine Structure, rotations and translations
+  bundleAdjustment(_map_camera, _vec_allScenes, _map_selectedTracks, true, true, false);
+  plyHelper::exportToPly(_vec_allScenes, stlplus::create_filespec(_sOutDirectory, "raw_pointCloud_BA_RT_Xi", "ply"));
+
+  //-- Export statistics about the global process
+  if (_bHtmlReport)
+  {
+    using namespace htmlDocument;
+    std::ostringstream os;
+    os << "Global calibration summary triangulation statistics.";
+    _htmlDocStream->pushInfo("<hr>");
+    _htmlDocStream->pushInfo(htmlMarkup("h1",os.str()));
+
+    os.str("");
+    os << "-------------------------------" << "<br>"
+      << "-- Have calibrated: " << _map_camera.size() << " from "
+      << _vec_fileNames.size() << " input images.<br>"
+      << "-- The scene contains " << _map_selectedTracks.size() << " 3D points.<br>"
+      << "-- Total reconstruction time (Inference, global rot, translation fusion, Ba1, Ba2): "
+      << total_reconstruction_timer.elapsed() << " seconds.<br>"
+      << "-------------------------------" << "<br>";
+    _htmlDocStream->pushInfo(os.str());
+  }
+
+  std::cout << std::endl
+    << "-------------------------------" << "\n"
+    << "-- Have calibrated: " << _map_camera.size() << " from "
+    << _vec_fileNames.size() << " input images.\n"
+    << "-- The scene contains " << _map_selectedTracks.size() << " 3D points.\n"
+    << "-- Total reconstruction time (Inference, global rot, translation fusion, Ba1, Ba2): "
+    << total_reconstruction_timer.elapsed() << " seconds.\n"
+    << "Relative rotations time was excluded\n"
+    << "-------------------------------" << std::endl;
+
+  //-- Export the scene (cameras and structures) to a container
+  {
+    // Cameras
+    for (std::map<size_t,PinholeCamera >::const_iterator iter = _map_camera.begin();
+      iter != _map_camera.end();  ++iter)
+    {
+      const PinholeCamera & cam = iter->second;
+      _reconstructorData.map_Camera[iter->first] = BrownPinholeCamera(cam._P);
+
+      // reconstructed camera
+      _reconstructorData.set_imagedId.insert(iter->first);
+    }
+
+    // Structure
+    size_t i = 0;
+    for (std::vector<Vec3>::const_iterator iter = _vec_allScenes.begin();
+      iter != _vec_allScenes.end();
+      ++iter, ++i)
+    {
+      const Vec3 & pt3D = *iter;
+      _reconstructorData.map_3DPoints[i] = pt3D;
+      _reconstructorData.set_trackId.insert(i);
+    }
+  }
+
+  return true;
+}
+
+bool testIntrinsicsEquality(
+  SfMIO::IntrinsicCameraInfo const &ci1,
+  SfMIO::IntrinsicCameraInfo const &ci2)
+{
+  return ci1.m_K == ci2.m_K;
+}
+
+bool GlobalReconstructionEngine::ReadInputData()
+{
+  if (!stlplus::is_folder(_sImagePath) ||
+    !stlplus::is_folder(_sMatchesPath) ||
+    !stlplus::is_folder(_sOutDirectory))
+  {
+    std::cerr << std::endl
+      << "One of the required directory is not a valid directory" << std::endl;
+    return false;
+  }
+
+  // a. Read images names
+  std::string sListsFile = stlplus::create_filespec(_sMatchesPath,"lists","txt");
+  std::string sComputedMatchesFile_E = stlplus::create_filespec(_sMatchesPath,"matches.e","txt");
+  if (!stlplus::is_file(sListsFile)||
+    !stlplus::is_file(sComputedMatchesFile_E) )
+  {
+    std::cerr << std::endl
+      << "One of the input required file is not a present (lists.txt, matches.e.txt)" << std::endl;
+    return false;
+  }
+
+  // a. Read images names
+  {
+    if (!openMVG::SfMIO::loadImageList( _vec_camImageNames,
+                                        _vec_intrinsicGroups,
+                                        sListsFile) )
+    {
+      std::cerr << "\nEmpty image list." << std::endl;
+      return false;
+    }
+    else
+    {
+/*      //-- The global SfM pipeline assume there is only one intrinsic group
+*      //- Count the number of intrinsic group and if many return an error message
+*      std::vector<openMVG::SfMIO::IntrinsicCameraInfo>::iterator iterF =
+*        std::unique(_vec_intrinsicGroups.begin(), _vec_intrinsicGroups.end(), testIntrinsicsEquality);
+*      _vec_intrinsicGroups.resize( std::distance(_vec_intrinsicGroups.begin(), iterF) );
+*
+*      if (_vec_intrinsicGroups.size() == 1) {
+*        // Set all the intrinsic ID to 0
+*        for (size_t i = 0; i < _vec_camImageNames.size(); ++i)
+*          _vec_camImageNames[i].m_intrinsicId = 0;
+*      }
+*      else  {
+*        std::cerr << "There is more than one focal group in the lists.txt file." << std::endl
+*          << "Only one focal group is supported for the global calibration chain." << std::endl;
+*        return false;
+*      }
+*/
+
+      // Find to which intrinsic groups each image belong
+      for (std::vector<openMVG::SfMIO::CameraInfo>::const_iterator iter = _vec_camImageNames.begin();
+        iter != _vec_camImageNames.end(); ++iter)
+      {
+        const openMVG::SfMIO::CameraInfo & camInfo = *iter;
+        // Find the index of the camera
+        size_t idx = std::distance((std::vector<openMVG::SfMIO::CameraInfo>::const_iterator)_vec_camImageNames.begin(), iter);
+        _map_IntrinsicIdPerImageId[idx] = camInfo.m_intrinsicId;
+      }
+
+      for (size_t i = 0; i < _vec_camImageNames.size(); ++i)
+      {
+        _vec_fileNames.push_back(_vec_camImageNames[i].m_sImageName);
+      }
+    }
+  }
+
+  // b. Read matches (Essential)
+  if (!matching::PairedIndMatchImport(sComputedMatchesFile_E, _map_Matches_E)) {
+    std::cerr<< "Unable to read the Essential matrix matches" << std::endl;
+    return false;
+  }
+
+  // Read features:
+  for (size_t i = 0; i < _vec_fileNames.size(); ++i)  {
+    const size_t camIndex = i;
+    if (!loadFeatsFromFile(
+      stlplus::create_filespec(_sMatchesPath, stlplus::basename_part(_vec_fileNames[camIndex]), ".feat"),
+      _map_feats[camIndex])) {
+      std::cerr << "Bad reading of feature files" << std::endl;
+      return false;
+    }
+  }
+
+  // Normalize features:
+  for (size_t i = 0; i < _vec_fileNames.size(); ++i)  {
+    const size_t camIndex = i;
+    const size_t intrinsicId = _map_IntrinsicIdPerImageId[camIndex];
+
+    // load camera matrix
+    const Mat3 _K    = _vec_intrinsicGroups[intrinsicId].m_K;
+    const Mat3 _Kinv = _K.inverse();
+
+    // array containing normalized feature of image
+    std::vector<SIOPointFeature>  normalizedFeatureImageI;
+    normalizedFeatureImageI.clear();
+
+    //normalize features
+    for( size_t j=0; j < _map_feats[camIndex].size(); ++j)
+    {
+      const Vec3 x(_map_feats[camIndex][j].x(), _map_feats[camIndex][j].y(), 1.0);
+      const Vec3 xBearingVector = _Kinv * x;
+      const Vec2 xBearingVectorNormalized = xBearingVector.head(2) / xBearingVector(2);
+
+      const float scale = _map_feats[camIndex][j].scale();
+      const float orientation = _map_feats[camIndex][j].orientation();
+
+      const SIOPointFeature  normalized( xBearingVectorNormalized(0), xBearingVectorNormalized(1), scale, orientation);
+
+      normalizedFeatureImageI.push_back(normalized);
+    }
+
+    _map_feats_normalized.insert(std::make_pair(camIndex,normalizedFeatureImageI) );
+
+  }
+
+  return true;
+}
+
+bool GlobalReconstructionEngine::CleanGraph()
+{
+  // Create a graph from pairwise correspondences:
+  // - remove not biedge connected component,
+  // - keep the largest connected component.
+
+  typedef lemon::ListGraph Graph;
+  imageGraph::indexedImageGraph putativeGraph(_map_Matches_E, _vec_fileNames);
+
+  // Save the graph before cleaning:
+  imageGraph::exportToGraphvizData(
+    stlplus::create_filespec(_sOutDirectory, "initialGraph"),
+    putativeGraph.g);
+
+  // Remove not bi-edge connected edges
+  typedef Graph::EdgeMap<bool> EdgeMapAlias;
+  EdgeMapAlias cutMap(putativeGraph.g);
+
+  if (lemon::biEdgeConnectedCutEdges(putativeGraph.g, cutMap) > 0)
+  {
+    // Some edges must be removed because they don't follow the biEdge condition.
+    typedef Graph::EdgeIt EdgeIterator;
+    EdgeIterator itEdge(putativeGraph.g);
+    for (EdgeMapAlias::MapIt it(cutMap); it!=INVALID; ++it, ++itEdge)
+    {
+      if (*it)
+        putativeGraph.g.erase(itEdge); // remove the not bi-edge element
+    }
+  }
+
+  // Graph is bi-edge connected, but still many connected components can exist
+  // Keep only the largest one
+  PairWiseMatches matches_filtered;
+  int connectedComponentCount = lemon::countConnectedComponents(putativeGraph.g);
+  std::cout << "\n"
+    << "GlobalReconstructionEngine::CleanGraph() :: => connected Component : "
+    << connectedComponentCount << std::endl;
+  if (connectedComponentCount > 1)
+  {
+    // Keep only the largest connected component
+    // - list all CC size
+    // - if the largest one is meet, keep all the edges that belong to this node
+
+    const std::map<size_t, std::set<lemon::ListGraph::Node> > map_subgraphs = exportGraphToMapSubgraphs(putativeGraph.g);
+    size_t count = std::numeric_limits<size_t>::min();
+    std::map<size_t, std::set<lemon::ListGraph::Node> >::const_iterator iterLargestCC = map_subgraphs.end();
+    for(std::map<size_t, std::set<lemon::ListGraph::Node> >::const_iterator iter = map_subgraphs.begin();
+        iter != map_subgraphs.end(); ++iter)
+    {
+      if (iter->second.size() > count)  {
+        count = iter->second.size();
+        iterLargestCC = iter;
+      }
+      std::cout << "Connected component of size : " << iter->second.size() << std::endl;
+    }
+
+    //-- Remove all nodes that are not listed in the largest CC
+    for(std::map<size_t, std::set<lemon::ListGraph::Node> >::const_iterator iter = map_subgraphs.begin();
+        iter != map_subgraphs.end(); ++iter)
+    {
+      if (iter == iterLargestCC)
+      {
+        // list all nodes and outgoing edges and update the matching list
+        const std::set<lemon::ListGraph::Node> & ccSet = iter->second;
+        for (std::set<lemon::ListGraph::Node>::const_iterator iter2 = ccSet.begin();
+          iter2 != ccSet.end(); ++iter2)
+        {
+          typedef Graph::OutArcIt OutArcIt;
+          for (OutArcIt e(putativeGraph.g, *iter2); e!=INVALID; ++e)
+          {
+            size_t Idu = (*putativeGraph.map_nodeMapIndex)[putativeGraph.g.target(e)];
+            size_t Idv = (*putativeGraph.map_nodeMapIndex)[putativeGraph.g.source(e)];
+            PairWiseMatches::iterator iterF = _map_Matches_E.find(std::make_pair(Idu,Idv));
+            if( iterF != _map_Matches_E.end())
+            {
+              matches_filtered.insert(*iterF);
+            }
+            iterF = _map_Matches_E.find(std::make_pair(Idv,Idu));
+            if( iterF != _map_Matches_E.end())
+            {
+              matches_filtered.insert(*iterF);
+            }
+          }
+        }
+        // update the matching list
+        _map_Matches_E = matches_filtered;
+      }
+      else
+      {
+        // remove the edges from the graph
+        const std::set<lemon::ListGraph::Node> & ccSet = iter->second;
+        for (std::set<lemon::ListGraph::Node>::const_iterator iter2 = ccSet.begin();
+          iter2 != ccSet.end(); ++iter2)
+        {
+          typedef Graph::OutArcIt OutArcIt;
+          for (OutArcIt e(putativeGraph.g, *iter2); e!=INVALID; ++e)
+          {
+            putativeGraph.g.erase(e);
+          }
+          //putativeGraph.g.erase(*iter2);
+        }
+      }
+    }
+  }
+
+  // Save the graph after cleaning:
+  imageGraph::exportToGraphvizData(
+    stlplus::create_filespec(_sOutDirectory, "cleanedGraph"),
+    putativeGraph.g);
+
+  std::cout << "\n"
+    << "Cardinal of nodes: " << lemon::countNodes(putativeGraph.g) << "\n"
+    << "Cardinal of edges: " << lemon::countEdges(putativeGraph.g) << std::endl
+    << std::endl;
+
+  return true;
+}
+
+void GlobalReconstructionEngine::ComputeRelativeRt(
+  Map_RelativeRT & vec_relatives)
+{
+  // For each pair, compute the rotation from pairwise point matches:
+
+  C_Progress_display my_progress_bar( _map_Matches_E.size(), std::cout, "\n", " " , "ComputeRelativeRt\n" );
+#ifdef USE_OPENMP
+  #pragma omp parallel for schedule(dynamic)
+#endif
+  for (int i = 0; i < _map_Matches_E.size(); ++i)
+  {
+    PairWiseMatches::const_iterator iter = _map_Matches_E.begin();
+    std::advance(iter, i);
+
+    const size_t I = iter->first.first;
+    const size_t J = iter->first.second;
+
+    const std::vector<IndMatch> & vec_matchesInd = iter->second;
+
+    Mat x1(2, vec_matchesInd.size()), x2(2, vec_matchesInd.size());
+    for (size_t k = 0; k < vec_matchesInd.size(); ++k)
+    {
+      x1.col(k) = _map_feats_normalized[I][vec_matchesInd[k]._i].coords().cast<double>();
+      x2.col(k) = _map_feats_normalized[J][vec_matchesInd[k]._j].coords().cast<double>();
+    }
+
+    Mat3 E;
+    std::vector<size_t> vec_inliers;
+
+    std::pair<size_t, size_t> imageSize_I(
+      _vec_intrinsicGroups[_vec_camImageNames[I].m_intrinsicId].m_w,
+      _vec_intrinsicGroups[_vec_camImageNames[I].m_intrinsicId].m_h );
+
+    std::pair<size_t, size_t> imageSize_J(
+      _vec_intrinsicGroups[_vec_camImageNames[J].m_intrinsicId].m_w,
+      _vec_intrinsicGroups[_vec_camImageNames[J].m_intrinsicId].m_h);
+
+    const Mat3 K1 = _vec_intrinsicGroups[_vec_camImageNames[I].m_intrinsicId].m_K;
+    const Mat3 K2 = _vec_intrinsicGroups[_vec_camImageNames[J].m_intrinsicId].m_K;
+    const Mat3 K  = Mat3::Identity();
+
+    double errorMax = std::numeric_limits<double>::max();
+    double maxExpectedError = 5.0 / ( K1(0,0) + K2(0,0) ) ;
+    if (!SfMRobust::robustEssential(K, K,
+      x1, x2,
+      &E, &vec_inliers,
+      imageSize_I, imageSize_J,
+      &errorMax,
+      maxExpectedError))
+    {
+      std::cerr << " /!\\ Robust estimation failed to compute E for this pair"
+        << std::endl;
+        continue;
+    }
+    else
+    {
+      //--> Estimate the best possible Rotation/Translation from E
+      Mat3 R;
+      Vec3 t;
+      if (!SfMRobust::estimate_Rt_fromE(K, K, x1, x2, E, vec_inliers, &R, &t))
+      {
+        std::cout << " /!\\ Failed to compute initial R|t for the initial pair"
+          << std::endl;
+          continue;
+      }
+      else
+      {
+        PinholeCamera cam1(K, Mat3::Identity(), Vec3::Zero());
+        PinholeCamera cam2(K, R, t);
+
+        std::vector<Vec3> vec_allScenes;
+        vec_allScenes.resize(x1.cols());
+        for (size_t k = 0; k < x1.cols(); ++k) {
+          const Vec2 & x1_ = x1.col(k),
+            & x2_ = x2.col(k);
+          Vec3 X;
+          TriangulateDLT(cam1._P, x1_, cam2._P, x2_, &X);
+          vec_allScenes[k] = X;
+        }
+
+        // Refine Xis, tis and Ris (Bundle Adjustment)
+        {
+          using namespace std;
+
+          const size_t nbCams = 2;
+          const size_t nbPoints3D = vec_allScenes.size();
+
+          // Count the number of measurement (sum of the reconstructed track length)
+          size_t nbmeasurements = x1.cols() * 2;
+
+          // Setup a BA problem
+          using namespace openMVG::bundle_adjustment;
+          BA_Problem_data<6> ba_problem; // Will refine [Rotations|Translations] and 3D points
+
+          // Configure the size of the problem
+          ba_problem.num_cameras_ = nbCams;
+          ba_problem.num_points_ = nbPoints3D;
+          ba_problem.num_observations_ = nbmeasurements;
+
+          ba_problem.point_index_.reserve(ba_problem.num_observations_);
+          ba_problem.camera_index_.reserve(ba_problem.num_observations_);
+          ba_problem.observations_.reserve(2 * ba_problem.num_observations_);
+
+          ba_problem.num_parameters_ =
+            6 * ba_problem.num_cameras_ // #[Rotation|translation] = [3x1]|[3x1]
+            + 3 * ba_problem.num_points_; // 3DPoints = [3x1]
+          ba_problem.parameters_.reserve(ba_problem.num_parameters_);
+
+          // Fill camera
+          {
+            Mat3 R = cam1._R;
+            double angleAxis[3];
+            ceres::RotationMatrixToAngleAxis((const double*)R.data(), angleAxis);
+
+            // translation
+            Vec3 t = cam1._t;
+
+            ba_problem.parameters_.push_back(angleAxis[0]);
+            ba_problem.parameters_.push_back(angleAxis[1]);
+            ba_problem.parameters_.push_back(angleAxis[2]);
+            ba_problem.parameters_.push_back(t[0]);
+            ba_problem.parameters_.push_back(t[1]);
+            ba_problem.parameters_.push_back(t[2]);
+          }
+          {
+            Mat3 R = cam2._R;
+            double angleAxis[3];
+            ceres::RotationMatrixToAngleAxis((const double*)R.data(), angleAxis);
+
+            // translation
+            Vec3 t = cam2._t;
+
+            ba_problem.parameters_.push_back(angleAxis[0]);
+            ba_problem.parameters_.push_back(angleAxis[1]);
+            ba_problem.parameters_.push_back(angleAxis[2]);
+            ba_problem.parameters_.push_back(t[0]);
+            ba_problem.parameters_.push_back(t[1]);
+            ba_problem.parameters_.push_back(t[2]);
+          }
+
+          // Fill 3D points
+          for (std::vector<Vec3>::const_iterator iter = vec_allScenes.begin();
+            iter != vec_allScenes.end();
+            ++iter)
+          {
+            const Vec3 & pt3D = *iter;
+            ba_problem.parameters_.push_back(pt3D[0]);
+            ba_problem.parameters_.push_back(pt3D[1]);
+            ba_problem.parameters_.push_back(pt3D[2]);
+          }
+
+          // Fill the measurements
+          for (size_t k = 0; k < x1.cols(); ++k) {
+            const Vec2 & x1_ = x1.col(k), & x2_ = x2.col(k);
+
+            const Mat3 & K = cam1._K;
+
+            double ppx = K(0,2), ppy = K(1,2);
+            ba_problem.observations_.push_back( x1_(0) - ppx );
+            ba_problem.observations_.push_back( x1_(1) - ppy );
+            ba_problem.point_index_.push_back(k);
+            ba_problem.camera_index_.push_back(0);
+
+            ba_problem.observations_.push_back( x2_(0) - ppx );
+            ba_problem.observations_.push_back( x2_(1) - ppy );
+            ba_problem.point_index_.push_back(k);
+            ba_problem.camera_index_.push_back(1);
+          }
+
+          // Create residuals for each observation in the bundle adjustment problem. The
+          // parameters for cameras and points are added automatically.
+          ceres::Problem problem;
+          // Set a LossFunction to be less penalized by false measurements
+          //  - set it to NULL if you don't want use a lossFunction.
+          ceres::LossFunction * p_LossFunction = new ceres::HuberLoss(Square(2.0));
+          for (size_t i = 0; i < ba_problem.num_observations(); ++i) {
+            // Each Residual block takes a point and a camera as input and outputs a 2
+            // dimensional residual. Internally, the cost function stores the observed
+            // image location and compares the reprojection against the observation.
+
+            ceres::CostFunction* cost_function =
+                new ceres::AutoDiffCostFunction<PinholeReprojectionError_Rt, 2, 6, 3>(
+                    new PinholeReprojectionError_Rt(
+                        &ba_problem.observations()[2 * i + 0],  K(0,0)));
+
+            problem.AddResidualBlock(cost_function,
+                                     p_LossFunction,
+                                     ba_problem.mutable_camera_for_observation(i),
+                                     ba_problem.mutable_point_for_observation(i));
+          }
+
+          // Configure a BA engine and run it
+          //  Make Ceres automatically detect the bundle structure.
+          ceres::Solver::Options options;
+          // Use a dense back-end since we only consider a two view problem
+          options.linear_solver_type = ceres::DENSE_SCHUR;
+          options.minimizer_progress_to_stdout = false;
+          options.logging_type = ceres::SILENT;
+
+          // Solve BA
+          ceres::Solver::Summary summary;
+          ceres::Solve(options, &problem, &summary);
+
+          // If no error, get back refined parameters
+          if (summary.IsSolutionUsable())
+          {
+            // Get back 3D points
+            size_t k = 0;
+            std::vector<Vec3>  finalPoint;
+
+            for (std::vector<Vec3>::iterator iter = vec_allScenes.begin();
+              iter != vec_allScenes.end(); ++iter, ++k)
+            {
+              const double * pt = ba_problem.mutable_points() + k*3;
+              Vec3 & pt3D = *iter;
+              pt3D = Vec3(pt[0], pt[1], pt[2]);
+              finalPoint.push_back(pt3D);
+            }
+
+
+            // export point cloud associated to pair (I,J). Only for debug purpose
+            std::ostringstream pairIJ;
+            pairIJ << I << "_" << J << ".ply";
+
+            plyHelper::exportToPly(finalPoint, stlplus::create_filespec(_sOutDirectory,
+                   "pointCloud_rot_"+pairIJ.str()) );
+
+
+            // Get back camera 1
+            {
+              const double * cam = ba_problem.mutable_cameras() + 0*6;
+              Mat3 R;
+              // angle axis to rotation matrix
+              ceres::AngleAxisToRotationMatrix(cam, R.data());
+
+              Vec3 t(cam[3], cam[4], cam[5]);
+
+              // Update the camera
+              Mat3 K = cam1._K;
+              PinholeCamera & sCam = cam1;
+              sCam = PinholeCamera(K, R, t);
+            }
+            // Get back camera 2
+            {
+              const double * cam = ba_problem.mutable_cameras() + 1*6;
+              Mat3 R;
+              // angle axis to rotation matrix
+              ceres::AngleAxisToRotationMatrix(cam, R.data());
+
+              Vec3 t(cam[3], cam[4], cam[5]);
+
+              // Update the camera
+              Mat3 K = cam2._K;
+              PinholeCamera & sCam = cam2;
+              sCam = PinholeCamera(K, R, t);
+            }
+            RelativeCameraMotion(cam1._R, cam1._t, cam2._R, cam2._t, &R, &t);
+          }
+        }
+
+#ifdef USE_OPENMP
+  #pragma omp critical
+#endif
+        {
+          vec_relatives[iter->first] = std::make_pair(R,t);
+          ++my_progress_bar;
+        }
+
+      }
+    }
+  }
+}
+
+void GlobalReconstructionEngine::tripletListing(std::vector< graphUtils::Triplet > & vec_triplets) const
+{
+  vec_triplets.clear();
+
+  imageGraph::indexedImageGraph putativeGraph(_map_Matches_E, _vec_fileNames);
+
+  List_Triplets<imageGraph::indexedImageGraph::GraphT>(putativeGraph.g, vec_triplets);
+
+  //Change triplets to ImageIds
+  for (size_t i = 0; i < vec_triplets.size(); ++i)
+  {
+    graphUtils::Triplet & triplet = vec_triplets[i];
+    size_t I = triplet.i, J = triplet.j , K = triplet.k;
+    I = (*putativeGraph.map_nodeMapIndex)[putativeGraph.g.nodeFromId(I)];
+    J = (*putativeGraph.map_nodeMapIndex)[putativeGraph.g.nodeFromId(J)];
+    K = (*putativeGraph.map_nodeMapIndex)[putativeGraph.g.nodeFromId(K)];
+    size_t triplet_[3] = {I,J,K};
+    std::sort(&triplet_[0], &triplet_[3]);
+    triplet = graphUtils::Triplet(triplet_[0],triplet_[1],triplet_[2]);
+  }
+}
+
+void GlobalReconstructionEngine::tripletRotationRejection(
+  std::vector< graphUtils::Triplet > & vec_triplets,
+  Map_RelativeRT & map_relatives)
+{
+  Map_RelativeRT map_relatives_validated;
+
+  // DETECTION OF ROTATION OUTLIERS
+  std::vector< graphUtils::Triplet > vec_triplets_validated;
+
+  std::vector<float> vec_errToIdentityPerTriplet;
+  vec_errToIdentityPerTriplet.reserve(vec_triplets.size());
+  // Compute for each length 3 cycles: the composition error
+  //  Error to identity rotation.
+  for (size_t i = 0; i < vec_triplets.size(); ++i)
+  {
+    const graphUtils::Triplet & triplet = vec_triplets[i];
+    size_t I = triplet.i, J = triplet.j , K = triplet.k;
+
+    //-- Find the three rotations
+    const std::pair<size_t,size_t> ij = std::make_pair(I,J);
+    const std::pair<size_t,size_t> ji = std::make_pair(J,I);
+
+    Mat3 RIJ;
+    if (map_relatives.find(ij) != map_relatives.end())
+      RIJ = map_relatives.find(ij)->second.first;
+    else
+      RIJ = map_relatives.find(ji)->second.first.transpose();
+
+    const std::pair<size_t,size_t> jk = std::make_pair(J,K);
+    const std::pair<size_t,size_t> kj = std::make_pair(K,J);
+
+    Mat3 RJK;
+    if (map_relatives.find(jk) != map_relatives.end())
+      RJK = map_relatives.find(jk)->second.first;
+    else
+      RJK = map_relatives.find(kj)->second.first.transpose();
+
+    const std::pair<size_t,size_t> ki = std::make_pair(K,I);
+    const std::pair<size_t,size_t> ik = std::make_pair(I,K);
+
+    Mat3 RKI;
+    if (map_relatives.find(ki) != map_relatives.end())
+      RKI = map_relatives.find(ki)->second.first;
+    else
+      RKI = map_relatives.find(ik)->second.first.transpose();
+
+    Mat3 Rot_To_Identity = RIJ * RJK * RKI; // motion composition
+    float angularErrorDegree = static_cast<float>(R2D(getRotationMagnitude(Rot_To_Identity)));
+    vec_errToIdentityPerTriplet.push_back(angularErrorDegree);
+
+    if (angularErrorDegree < 2.0f)
+    {
+      vec_triplets_validated.push_back(triplet);
+
+      if (map_relatives.find(ij) != map_relatives.end())
+        map_relatives_validated[ij] = map_relatives.find(ij)->second;
+      else
+        map_relatives_validated[ji] = map_relatives.find(ji)->second;
+
+      if (map_relatives.find(jk) != map_relatives.end())
+        map_relatives_validated[jk] = map_relatives.find(jk)->second;
+      else
+        map_relatives_validated[kj] = map_relatives.find(kj)->second;
+
+      if (map_relatives.find(ki) != map_relatives.end())
+        map_relatives_validated[ki] = map_relatives.find(ki)->second;
+      else
+        map_relatives_validated[ik] = map_relatives.find(ik)->second;
+    }
+  }
+
+  map_relatives = map_relatives_validated;
+
+  // Display statistics about rotation triplets error:
+  std::cout << "\nStatistics about rotation triplets:" << std::endl;
+  minMaxMeanMedian<float>(vec_errToIdentityPerTriplet.begin(), vec_errToIdentityPerTriplet.end());
+
+  std::sort(vec_errToIdentityPerTriplet.begin(), vec_errToIdentityPerTriplet.end());
+
+  Histogram<float> histo(0.0f, *max_element(vec_errToIdentityPerTriplet.begin(), vec_errToIdentityPerTriplet.end()), 180);
+  histo.Add(vec_errToIdentityPerTriplet.begin(), vec_errToIdentityPerTriplet.end());
+
+  svgHisto histosvg;
+  histosvg.draw(histo.GetHist(),
+                std::make_pair(0.0f, *max_element(vec_errToIdentityPerTriplet.begin(), vec_errToIdentityPerTriplet.end())),
+                stlplus::create_filespec(this->_sOutDirectory, "Triplet_Rotation_Residual_180.svg"),
+                600,300);
+
+  histo = Histogram<float>(0.0f, *max_element(vec_errToIdentityPerTriplet.begin(), vec_errToIdentityPerTriplet.end()), 20);
+  histo.Add(vec_errToIdentityPerTriplet.begin(), vec_errToIdentityPerTriplet.end());
+
+  histosvg.draw(histo.GetHist(),
+                std::make_pair(0.0f, *max_element(vec_errToIdentityPerTriplet.begin(), vec_errToIdentityPerTriplet.end())),
+                stlplus::create_filespec(this->_sOutDirectory, "Triplet_Rotation_Residual_20.svg"),
+                600,300);
+
+  typedef lemon::ListGraph Graph;
+  imageGraph::indexedImageGraph putativeGraph(_map_Matches_E, _vec_fileNames);
+
+  Graph::EdgeMap<bool> edge_filter(putativeGraph.g, false);
+  Graph::NodeMap<bool> node_filter(putativeGraph.g, true);
+
+  typedef SubGraph<Graph > subGraphT;
+  subGraphT sg(putativeGraph.g, node_filter, edge_filter);
+
+  // Look all edges of the graph and look if exist in one triplet
+  for (Graph::EdgeIt iter(putativeGraph.g); iter!=INVALID; ++iter)
+  {
+    size_t Idu = (*putativeGraph.map_nodeMapIndex)[sg.u(iter)];
+    size_t Idv = (*putativeGraph.map_nodeMapIndex)[sg.v(iter)];
+    //-- Look if the edge Idu,Idv exists in the trifocal tensor list
+    for (size_t i = 0; i < vec_triplets_validated.size(); ++i)
+    {
+      const graphUtils::Triplet & triplet = vec_triplets_validated[i];
+      if ( triplet.contain(std::make_pair(Idu, Idv)))
+      {
+        edge_filter[iter] = true;
+        break;
+      }
+    }
+  }
+
+  imageGraph::exportToGraphvizData(
+    stlplus::create_filespec(_sOutDirectory, "cleanedGraphTripletRotation"),
+    sg);
+
+  {
+    std::cout << "\nTriplets filtering based on error on cycles \n";
+    std::cout << "Before : " << vec_triplets.size() << " triplets \n"
+    << "After : " << vec_triplets_validated.size() << std::endl;
+    std::cout << "There is " << lemon::countConnectedComponents (sg)
+      << " Connected Component in the filtered graph" << std::endl;
+  }
+
+  vec_triplets.clear();
+  vec_triplets = vec_triplets_validated;
+
+  size_t removedEdgesCount = 0;
+
+  //-- Remove false edges from the rejected triplets
+  {
+    for (Graph::EdgeIt iter(putativeGraph.g); iter!=INVALID; ++iter)
+    {
+      if (!edge_filter[iter])
+      {
+        removedEdgesCount++;
+
+        size_t Idu = (*putativeGraph.map_nodeMapIndex)[sg.u(iter)];
+        size_t Idv = (*putativeGraph.map_nodeMapIndex)[sg.v(iter)];
+
+        //-- Clean relatives matches
+        PairWiseMatches::iterator iterF = _map_Matches_E.find(std::make_pair(Idu,Idv));
+        if (iterF != _map_Matches_E.end())
+        {
+          _map_Matches_E.erase(iterF);
+        }
+        else
+        {
+          iterF = _map_Matches_E.find(std::make_pair(Idv,Idu));
+          if (iterF != _map_Matches_E.end())
+            _map_Matches_E.erase(iterF);
+        }
+
+        //-- Clean relative motions
+        Map_RelativeRT::iterator iterF2 = map_relatives.find(std::make_pair(Idu,Idv));
+        if (iterF2 != map_relatives.end())
+        {
+          map_relatives.erase(iterF2);
+        }
+        else
+        {
+          iterF2 = map_relatives.find(std::make_pair(Idv,Idu));
+          if (iterF2!= map_relatives.end())
+            map_relatives.erase(iterF2);
+        }
+      }
+    }
+  }
+
+  std::cout << "\n Relatives edges removed by triplet checking : " << removedEdgesCount << std::endl;
+}
+
+void GlobalReconstructionEngine::bundleAdjustment(
+    Map_Camera & map_camera,
+    std::vector<Vec3> & vec_allScenes,
+    const STLMAPTracks & map_tracksSelected,
+    bool bRefineRotation,
+    bool bRefineTranslation,
+    bool bRefineIntrinsics)
+{
+  using namespace std;
+
+  const size_t nbCams = map_camera.size();
+  const size_t nbPoints3D = vec_allScenes.size();
+
+  // Count the number of measurement (sum of the reconstructed track length)
+  size_t nbmeasurements = 0;
+  for (STLMAPTracks::const_iterator iterTracks = map_tracksSelected.begin();
+    iterTracks != map_tracksSelected.end(); ++iterTracks)
+  {
+    const submapTrack & subTrack = iterTracks->second;
+    nbmeasurements += subTrack.size();
+  }
+
+  // Setup a BA problem
+  using namespace openMVG::bundle_adjustment;
+  BA_Problem_data_camMotionAndIntrinsic<6,3> ba_problem; // Refine [Rotation|Translation]|[Intrinsics]
+
+  // Configure the size of the problem
+  ba_problem.num_cameras_ = nbCams;
+  ba_problem.num_intrinsics_ = 1;
+  ba_problem.num_points_ = nbPoints3D;
+  ba_problem.num_observations_ = nbmeasurements;
+
+  ba_problem.point_index_.reserve(ba_problem.num_observations_);
+  ba_problem.camera_index_extrinsic.reserve(ba_problem.num_observations_);
+  ba_problem.camera_index_intrinsic.reserve(ba_problem.num_observations_);
+  ba_problem.observations_.reserve(2 * ba_problem.num_observations_);
+
+  ba_problem.num_parameters_ =
+    6 * ba_problem.num_cameras_ // #[Rotation|translation] = [3x1]|[3x1]
+    + 3 * ba_problem.num_intrinsics_ // #[f,ppx,ppy] = [3x1]
+    + 3 * ba_problem.num_points_; // #[X] = [3x1]
+  ba_problem.parameters_.reserve(ba_problem.num_parameters_);
+
+  // Setup extrinsic parameters
+  std::set<size_t> set_camIndex;
+  std::map<size_t,size_t> map_camIndexToNumber_extrinsic, map_camIndexToNumber_intrinsic;
+  size_t cpt = 0;
+  for (Map_Camera::const_iterator iter = map_camera.begin();
+    iter != map_camera.end();  ++iter, ++cpt)
+  {
+    // in order to map camera index to contiguous number
+    set_camIndex.insert(iter->first);
+    map_camIndexToNumber_extrinsic.insert(std::make_pair(iter->first, cpt));
+    map_camIndexToNumber_intrinsic.insert(std::make_pair(iter->first, 0)); // all camera have the same intrinsics data
+
+    const Mat3 R = iter->second._R;
+    double angleAxis[3];
+    ceres::RotationMatrixToAngleAxis((const double*)R.data(), angleAxis);
+    // translation
+    const Vec3 t = iter->second._t;
+    ba_problem.parameters_.push_back(angleAxis[0]);
+    ba_problem.parameters_.push_back(angleAxis[1]);
+    ba_problem.parameters_.push_back(angleAxis[2]);
+    ba_problem.parameters_.push_back(t[0]);
+    ba_problem.parameters_.push_back(t[1]);
+    ba_problem.parameters_.push_back(t[2]);
+  }
+
+  // Setup intrinsic parameters
+  // Only one group here
+  {
+    // The same K matrix is used by all the camera
+    const Mat3 _K = _vec_intrinsicGroups[0].m_K;
+    ba_problem.parameters_.push_back(_K(0,0)); // FOCAL_LENGTH
+    ba_problem.parameters_.push_back(_K(0,2)); // PRINCIPAL_POINT_X
+    ba_problem.parameters_.push_back(_K(1,2)); // PRINCIPAL_POINT_Y
+  }
+
+  // Fill 3D points
+  for (std::vector<Vec3>::const_iterator iter = vec_allScenes.begin();
+    iter != vec_allScenes.end();
+    ++iter)
+  {
+    const Vec3 & pt3D = *iter;
+    ba_problem.parameters_.push_back(pt3D[0]);
+    ba_problem.parameters_.push_back(pt3D[1]);
+    ba_problem.parameters_.push_back(pt3D[2]);
+  }
+
+  // Fill the measurements
+  size_t i = 0;
+  for (STLMAPTracks::const_iterator iterTracks = map_tracksSelected.begin();
+    iterTracks != map_tracksSelected.end(); ++iterTracks, ++i)
+  {
+    // Look through the track and add point position
+    const tracks::submapTrack & track = iterTracks->second;
+
+    for( tracks::submapTrack::const_iterator iterTrack = track.begin();
+      iterTrack != track.end();
+      ++iterTrack)
+    {
+      const size_t imageId = iterTrack->first;
+      const size_t featId = iterTrack->second;
+
+      // If imageId reconstructed :
+      //  - Add measurements (the feature position)
+      //  - Add camidx (map the image number to the camera index)
+      //  - Add ptidx (the 3D corresponding point index) (must be increasing)
+
+      //if ( set_camIndex.find(imageId) != set_camIndex.end())
+      {
+        const std::vector<SIOPointFeature> & vec_feats = _map_feats[imageId];
+        const SIOPointFeature & ptFeat = vec_feats[featId];
+
+        ba_problem.observations_.push_back( ptFeat.x() );
+        ba_problem.observations_.push_back( ptFeat.y() );
+
+        ba_problem.point_index_.push_back(i);
+        ba_problem.camera_index_extrinsic.push_back(map_camIndexToNumber_extrinsic[imageId]);
+        ba_problem.camera_index_intrinsic.push_back(map_camIndexToNumber_intrinsic[imageId]);
+      }
+    }
+  }
+
+  // Create residuals for each observation in the bundle adjustment problem. The
+  // parameters for cameras and points are added automatically.
+  ceres::Problem problem;
+  // Set a LossFunction to be less penalized by false measurements
+  //  - set it to NULL if you don't want use a lossFunction.
+  ceres::LossFunction * p_LossFunction = new ceres::HuberLoss(Square(2.0));
+  for (size_t k = 0; k < ba_problem.num_observations(); ++k) {
+    // Each Residual block takes a point and a camera as input and outputs a 2
+    // dimensional residual. Internally, the cost function stores the observed
+    // image location and compares the reprojection against the observation.
+
+      ceres::CostFunction* cost_function =
+        new ceres::AutoDiffCostFunction<pinhole_reprojectionError::ErrorFunc_Refine_Intrinsic_Motion_3DPoints, 2, 3, 6, 3>(
+          new pinhole_reprojectionError::ErrorFunc_Refine_Intrinsic_Motion_3DPoints(
+            &ba_problem.observations()[2 * k]));
+
+      problem.AddResidualBlock(cost_function,
+        p_LossFunction,
+        ba_problem.mutable_camera_intrinsic_for_observation(k),
+        ba_problem.mutable_camera_extrinsic_for_observation(k),
+        ba_problem.mutable_point_for_observation(k));
+  }
+
+  // Configure a BA engine and run it
+  //  Make Ceres automatically detect the bundle structure.
+  ceres::Solver::Options options;
+  options.preconditioner_type = ceres::JACOBI;
+  options.linear_solver_type = ceres::SPARSE_SCHUR;
+  if (ceres::IsSparseLinearAlgebraLibraryTypeAvailable(ceres::SUITE_SPARSE))
+    options.sparse_linear_algebra_library_type = ceres::SUITE_SPARSE;
+  else
+    if (ceres::IsSparseLinearAlgebraLibraryTypeAvailable(ceres::CX_SPARSE))
+      options.sparse_linear_algebra_library_type = ceres::CX_SPARSE;
+    else
+    {
+      // No sparse backend for Ceres.
+      // Use dense solving
+      options.linear_solver_type = ceres::DENSE_SCHUR;
+    }
+  options.minimizer_progress_to_stdout = false;
+  options.logging_type = ceres::SILENT;
+#ifdef USE_OPENMP
+  options.num_threads = omp_get_max_threads();
+  options.num_linear_solver_threads = omp_get_max_threads();
+#endif // USE_OPENMP
+
+  // Configure constant parameters (if any)
+  {
+    std::vector<int> vec_constant_extrinsic; // [R|t]
+    if (!bRefineRotation)
+    {
+      vec_constant_extrinsic.push_back(0);
+      vec_constant_extrinsic.push_back(1);
+      vec_constant_extrinsic.push_back(2);
+    }
+    if (!bRefineTranslation)
+    {
+      vec_constant_extrinsic.push_back(3);
+      vec_constant_extrinsic.push_back(4);
+      vec_constant_extrinsic.push_back(5);
+    }
+
+    for (size_t iExtrinsicId = 0; iExtrinsicId < ba_problem.num_extrinsics(); ++iExtrinsicId)
+    {
+      if (!vec_constant_extrinsic.empty())
+      {
+        ceres::SubsetParameterization *subset_parameterization =
+          new ceres::SubsetParameterization(6, vec_constant_extrinsic);
+        problem.SetParameterization(ba_problem.mutable_cameras_extrinsic(iExtrinsicId),
+          subset_parameterization);
+      }
+    }
+
+    if (!bRefineIntrinsics)
+    {
+      // No camera intrinsics are being refined,
+      // set the whole parameter block as constant for best performance.
+      for (size_t iIntrinsicGroupId = 0; iIntrinsicGroupId < ba_problem.num_intrinsics(); ++iIntrinsicGroupId)
+      {
+        problem.SetParameterBlockConstant(ba_problem.mutable_cameras_intrinsic(iIntrinsicGroupId));
+      }
+    }
+  }
+
+  // Solve BA
+  ceres::Solver::Summary summary;
+  ceres::Solve(options, &problem, &summary);
+  std::cout << summary.FullReport() << std::endl;
+
+  // If no error, get back refined parameters
+  if (summary.IsSolutionUsable())
+  {
+    // Display statistics about the minimization
+    std::cout << std::endl
+      << "Bundle Adjustment statistics:\n"
+      << " Initial RMSE: " << std::sqrt( summary.initial_cost / (ba_problem.num_observations_*2.)) << "\n"
+      << " Final RMSE: " << std::sqrt( summary.final_cost / (ba_problem.num_observations_*2.)) << "\n"
+      << std::endl;
+
+    // Get back 3D points
+    i = 0;
+    for (std::vector<Vec3>::iterator iter = vec_allScenes.begin();
+      iter != vec_allScenes.end(); ++iter, ++i)
+    {
+      const double * pt = ba_problem.mutable_points() + i*3;
+      Vec3 & pt3D = *iter;
+      pt3D = Vec3(pt[0], pt[1], pt[2]);
+    }
+
+    // Get back camera
+    i = 0;
+    for (Map_Camera::iterator iter = map_camera.begin();
+      iter != map_camera.end(); ++iter, ++i)
+    {
+      // camera motion [R|t]
+      const double * cam = ba_problem.mutable_cameras_extrinsic(i);
+      Mat3 R;
+      // angle axis to rotation matrix
+      ceres::AngleAxisToRotationMatrix(cam, R.data());
+      Vec3 t(cam[3], cam[4], cam[5]);
+
+      // camera intrinsics [f,ppx,ppy]
+      const size_t intrinsicId = map_camIndexToNumber_intrinsic[i];
+      double * intrinsics = ba_problem.mutable_cameras_intrinsic(intrinsicId);
+      Mat3 K = iter->second._K;
+      K << intrinsics[0], 0, intrinsics[1],
+           0, intrinsics[0], intrinsics[2],
+           0, 0, 1;
+      // Update the camera
+      PinholeCamera & sCam = iter->second;
+      sCam = PinholeCamera(K, R, t);
+    }
+
+    {
+      //-- Export Second bundle adjustment statistics
+      if (_bHtmlReport)
+      {
+        using namespace htmlDocument;
+        std::ostringstream os;
+        os << "Bundle Adjustment statistics.";
+        _htmlDocStream->pushInfo("<hr>");
+        _htmlDocStream->pushInfo(htmlMarkup("h1",os.str()));
+
+        os.str("");
+        os << "-------------------------------" << "<br>"
+          << "-- #tracks: " << map_tracksSelected.size() << ".<br>"
+          << "-- #observation: " << ba_problem.num_observations_ << ".<br>"
+          << "-- residual mean (RMSE): " << std::sqrt(summary.final_cost/ba_problem.num_observations_) << ".<br>"
+          << "-- Nb Steps required until convergence : " <<  summary.num_successful_steps + summary.num_unsuccessful_steps << ".<br>"
+          << "-------------------------------" << "<br>";
+        _htmlDocStream->pushInfo(os.str());
+      }
+
+      std::cout << "\n"
+        << "-------------------------------" << "\n"
+        << "-- #tracks: " << map_tracksSelected.size() << ".\n"
+        << "-- #observation: " << ba_problem.num_observations_ << ".\n"
+        << "-- residual mean (RMSE): " << std::sqrt(summary.final_cost/ba_problem.num_observations_) << ".\n"
+        << "-- Nb Steps required until convergence : " <<  summary.num_successful_steps + summary.num_unsuccessful_steps << ".\n"
+        << "-------------------------------" << std::endl;
+    }
+  }
+}
+
+void GlobalReconstructionEngine::ColorizeTracks(
+  const STLMAPTracks & map_tracks,
+  std::vector<Vec3> & vec_tracksColor) const
+{
+  // Colorize each track
+  //  Start with the most representative image
+  //    and iterate to provide a color to each 3D point
+
+  {
+    C_Progress_display my_progress_bar(map_tracks.size(),
+                                       std::cout,
+                                       "\nCompute scene structure color\n");
+
+    vec_tracksColor.resize(map_tracks.size());
+
+    //Build a list of contiguous index for the trackIds
+    std::map<size_t, size_t> trackIds_to_contiguousIndexes;
+    size_t cpt = 0;
+    for (openMVG::tracks::STLMAPTracks::const_iterator it = map_tracks.begin();
+      it != map_tracks.end(); ++it, ++cpt)
+    {
+      trackIds_to_contiguousIndexes[it->first] = cpt;
+    }
+
+    // The track list that will be colored (point removed during the process)
+    openMVG::tracks::STLMAPTracks mapTrackToColor(map_tracks);
+    while( !mapTrackToColor.empty() )
+    {
+      // Find the most representative image
+      //  a. Count the number of visible point for each image
+      //  b. Sort to find the most representative image
+
+      std::map<size_t, size_t> map_IndexCardinal; // ImageIndex, Cardinal
+      for (openMVG::tracks::STLMAPTracks::const_iterator
+        iterT = mapTrackToColor.begin();
+        iterT != mapTrackToColor.end();
+      ++iterT)
+      {
+        const size_t trackId = iterT->first;
+        const tracks::submapTrack & track = mapTrackToColor[trackId];
+        for( tracks::submapTrack::const_iterator iterTrack = track.begin();
+          iterTrack != track.end(); ++iterTrack)
+        {
+          const size_t imageId = iterTrack->first;
+          if (map_IndexCardinal.find(imageId) == map_IndexCardinal.end())
+            map_IndexCardinal[imageId] = 1;
+          else
+            ++map_IndexCardinal[imageId];
+        }
+      }
+
+      // Find the image that is the most represented
+      std::vector<size_t> vec_cardinal;
+      std::transform(map_IndexCardinal.begin(),
+        map_IndexCardinal.end(),
+        std::back_inserter(vec_cardinal),
+        RetrieveValue());
+      using namespace indexed_sort;
+      std::vector< sort_index_packet_descend< size_t, size_t> > packet_vec(vec_cardinal.size());
+      sort_index_helper(packet_vec, &vec_cardinal[0]);
+
+      //First index is the image with the most of matches
+      std::map<size_t, size_t>::const_iterator iterTT = map_IndexCardinal.begin();
+      std::advance(iterTT, packet_vec[0].index);
+      const size_t indexImage = iterTT->first;
+      Image<RGBColor> image;
+      ReadImage(
+        stlplus::create_filespec(
+        _sImagePath,
+        stlplus::basename_part(_vec_camImageNames[indexImage].m_sImageName),
+        stlplus::extension_part(_vec_camImageNames[indexImage].m_sImageName) ).c_str(), &image);
+
+      // Iterate through the track
+      std::set<size_t> set_toRemove;
+      for (openMVG::tracks::STLMAPTracks::const_iterator
+        iterT = mapTrackToColor.begin();
+        iterT != mapTrackToColor.end();
+        ++iterT)
+      {
+        const size_t trackId = iterT->first;
+        const tracks::submapTrack & track = mapTrackToColor[trackId];
+        tracks::submapTrack::const_iterator iterF = track.find(indexImage);
+
+        if (iterF != track.end())
+        {
+          // Color the track
+          const size_t featId = iterF->second;
+          const SIOPointFeature & feat = _map_feats.find(indexImage)->second[featId];
+          const RGBColor color = image(feat.y(), feat.x());
+
+          vec_tracksColor[ trackIds_to_contiguousIndexes[trackId] ] = Vec3(color.r(), color.g(), color.b());
+          set_toRemove.insert(trackId);
+          ++my_progress_bar;
+        }
+      }
+      // Remove colored track
+      for (std::set<size_t>::const_iterator iter = set_toRemove.begin();
+        iter != set_toRemove.end(); ++iter)
+      {
+        mapTrackToColor.erase(*iter);
+      }
+    }
+  }
+}
+
+} // namespace openMVG