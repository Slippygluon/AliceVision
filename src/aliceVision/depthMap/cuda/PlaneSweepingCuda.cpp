--- conflicted
+++ resolved
@@ -309,34 +309,16 @@
     const float minCamDist = static_cast<float>(mp->userParams.get<double>("prematching.minCamDist", 0.0f));
     const float maxCamDist = static_cast<float>(mp->userParams.get<double>("prematching.maxCamDist", 15.0f));
 
-<<<<<<< HEAD
     minDepth = 0.0f;
     maxDepth = 0.0f;
-    for(int c = 0; c < tcams->size(); c++)
-=======
-    if((seeds->empty()) || minMaxDepthDontUseSeeds)
-    {
-        minDepth = 0.0f;
-        maxDepth = 0.0f;
-        for(int c = 0; c < tcams.size(); c++)
-        {
-            int tc = tcams[c];
-            minDepth += (mp->CArr[rc] - mp->CArr[tc]).size() * minCamDist;
-            maxDepth += (mp->CArr[rc] - mp->CArr[tc]).size() * maxCamDist;
-        }
-        minDepth /= (float)tcams.size();
-        maxDepth /= (float)tcams.size();
-        midDepth = (minDepth + maxDepth) / 2.0f;
-    }
-    else
->>>>>>> f0ecb026
-    {
-        int tc = (*tcams)[c];
+    for(int c = 0; c < tcams.size(); c++)
+    {
+        int tc = tcams[c];
         minDepth += (mp->CArr[rc] - mp->CArr[tc]).size() * minCamDist;
         maxDepth += (mp->CArr[rc] - mp->CArr[tc]).size() * maxCamDist;
     }
-    minDepth /= static_cast<float>(tcams->size());
-    maxDepth /= static_cast<float>(tcams->size());
+    minDepth /= static_cast<float>(tcams.size());
+    maxDepth /= static_cast<float>(tcams.size());
     midDepth = (minDepth + maxDepth) / 2.0f;
   }
   else
