--- conflicted
+++ resolved
@@ -399,7 +399,7 @@
     for(int vi = 0; vi < verticesAttrPrepare.size(); ++vi)
     {
         GC_vertexInfo& v = verticesAttrPrepare[vi];
-        v.pixSize = mp->getCamsMinPixelSize(verticesCoordsPrepare[vi], v.cams);
+        v.pixSize = mp.getCamsMinPixelSize(verticesCoordsPrepare[vi], v.cams);
     }
 
 //    verticesCoordsPrepare.swap(newVerticesCoordsPrepare);
@@ -512,26 +512,6 @@
     return neighboringCells;
 }
 
-<<<<<<< HEAD
-void DelaunayGraphCut::initVertices()
-{
-    ALICEVISION_LOG_DEBUG("initVertices ...\n");
-
-    // Re-assign ids to the vertices to go one after another
-    for(int vi = 0; vi < _verticesAttr.size(); ++vi)
-    {
-        GC_vertexInfo& v = _verticesAttr[vi];
-        // fit->info().point = convertPointToPoint3d(fit->point());
-        v.isOnSurface = false;
-        // v.id = nVertices;
-        v.pixSize = _mp.getCamsMinPixelSize(_verticesCoords[vi], v.cams);
-    }
-
-    ALICEVISION_LOG_DEBUG("initVertices done\n");
-}
-
-=======
->>>>>>> e44a91fb
 void DelaunayGraphCut::computeDelaunay()
 {
     ALICEVISION_LOG_DEBUG("computeDelaunay GEOGRAM ...\n");
@@ -759,7 +739,7 @@
       for(const auto& observationPair : landmark.observations)
         vAttrIt->cams.push_back(_mp.getIndexFromViewId(observationPair.first));
 
-      vAttrIt->pixSize = mp->getCamsMinPixelSize(p, vAttrIt->cams);
+      vAttrIt->pixSize = _mp.getCamsMinPixelSize(p, vAttrIt->cams);
 
       ++vCoordsIt;
       ++vAttrIt;
@@ -782,25 +762,12 @@
     {
         int rc = cams[camid];
         {
-<<<<<<< HEAD
-            Point3d p(_mp.CArr[rc].x, _mp.CArr[rc].y, _mp.CArr[rc].z);
-=======
-            const Point3d p(mp->CArr[rc].x, mp->CArr[rc].y, mp->CArr[rc].z);
+            const Point3d p(_mp.CArr[rc].x, _mp.CArr[rc].y, _mp.CArr[rc].z);
             const GEO::index_t vi = locateNearestVertex(p);
->>>>>>> e44a91fb
-
-            if((vi == GEO::NO_VERTEX) || ((_verticesCoords[vi] - mp->CArr[rc]).size() > minDist))
-            {
-<<<<<<< HEAD
-                npp = _verticesCoords[vi];
-            }
-
-            if((vi == GEO::NO_VERTEX) || ((npp - _mp.CArr[rc]).size() > minDist))
-            {
-                vi = _verticesCoords.size();
-=======
+
+            if((vi == GEO::NO_VERTEX) || ((_verticesCoords[vi] - _mp.CArr[rc]).size() > minDist))
+            {
                 const GEO::index_t nvi = _verticesCoords.size();
->>>>>>> e44a91fb
                 _verticesCoords.push_back(p);
 
                 GC_vertexInfo newv;
@@ -917,17 +884,17 @@
     mvsUtils::inflateHexahedron(voxel, inflatedVoxel, 1.01f);
 
     std::size_t nbPixels = 0;
-    for(const auto& imgParams : mp->getImagesParams())
+    for(const auto& imgParams : _mp.getImagesParams())
     {
         nbPixels += imgParams.size;
     }
     int step = std::floor(std::sqrt(double(nbPixels) / double(params.maxInputPoints)));
     step = std::max(step, params.minStep);
     std::size_t realMaxVertices = 0;
-    std::vector<int> startIndex(mp->getNbCameras(), 0);
-    for(int i = 0; i < mp->getNbCameras(); ++i)
-    {
-        const auto& imgParams = mp->getImageParams(i);
+    std::vector<int> startIndex(_mp.getNbCameras(), 0);
+    for(int i = 0; i < _mp.getNbCameras(); ++i)
+    {
+        const auto& imgParams = _mp.getImageParams(i);
         startIndex[i] = realMaxVertices;
         realMaxVertices += std::ceil(imgParams.width / step) * std::ceil(imgParams.height / step);
     }
@@ -941,7 +908,7 @@
             std::vector<float> depthMap;
             int width, height;
             {
-                const std::string depthMapFilepath = getFileNameFromIndex(mp, c, mvsUtils::EFileType::depthMap, 0);
+                const std::string depthMapFilepath = getFileNameFromIndex(_mp, c, mvsUtils::EFileType::depthMap, 0);
                 imageIO::readImage(depthMapFilepath, width, height, depthMap, imageIO::EImageColorSpace::NO_CONVERSION);
                 if(depthMap.empty())
                 {
@@ -996,8 +963,8 @@
                     }
                     if(bestScore > 0.0f)
                     {
-                        const Point3d& cam = mp->CArr[c];
-                        Point3d maxP = cam + (mp->iCamArr[c] * Point2d((float)bestX, (float)bestY)).normalize() * 10000000.0; 
+                        const Point3d& cam = _mp.CArr[c];
+                        Point3d maxP = cam + (_mp.iCamArr[c] * Point2d((float)bestX, (float)bestY)).normalize() * 10000000.0; 
                         StaticVector<Point3d>* intersectionsPtr = mvsUtils::lineSegmentHexahedronIntersection(cam, maxP, inflatedVoxel);
 
                         if(intersectionsPtr->size() <= 0)
@@ -1109,15 +1076,6 @@
                     ALICEVISION_LOG_WARNING("simMap file can't be found.");
                     simMap.resize(width * height, -1);
                 }
-<<<<<<< HEAD
-
-                {
-                    std::vector<float> simMapTmp(simMap.size());
-                    imageAlgo::convolveImage(width, height, simMap, simMapTmp, "gaussian", params.simGaussianSizeInit, params.simGaussianSizeInit);
-                    simMap.swap(simMapTmp);
-                }
-=======
->>>>>>> e44a91fb
 
                 const std::string nmodMapFilepath = getFileNameFromIndex(_mp, c, mvsUtils::EFileType::nmodMap, 0);
                 // If we have an nModMap in input (from depthmapfilter) use it,
@@ -1360,17 +1318,11 @@
 void DelaunayGraphCut::computeVerticesSegSize(std::vector<GC_Seg>& out_segments, const std::vector<bool>& useVertex, float alpha) // allPoints=true, alpha=0
 {
     ALICEVISION_LOG_DEBUG("DelaunayGraphCut::computeVerticesSegSize");
-<<<<<<< HEAD
+    out_segments.clear();
+
     int scalePS = _mp.userParams.get<int>("global.scalePS", 1);
     int step = _mp.userParams.get<int>("global.step", 1);
     float pointToJoinPixSizeDist = (float)_mp.userParams.get<double>("delaunaycut.pointToJoinPixSizeDist", 2.0) *
-=======
-    out_segments.clear();
-
-    int scalePS = mp->userParams.get<int>("global.scalePS", 1);
-    int step = mp->userParams.get<int>("global.step", 1);
-    float pointToJoinPixSizeDist = (float)mp->userParams.get<double>("delaunaycut.pointToJoinPixSizeDist", 2.0) *
->>>>>>> e44a91fb
                                    (float)scalePS * (float)step * 2.0f;
 
     std::vector<Pixel> edges;
@@ -1960,11 +1912,7 @@
     const double marginEpsilonFactor = 1.0e-4;
 
     const Point3d& originPt = _verticesCoords[vertexIndex];
-<<<<<<< HEAD
-    const float pixSize = _mp.getCamPixelSize(originPt, cam);
-=======
-    const float pixSize = _verticesAttr[vertexIndex].pixSize; // use computed pixSize,  mp->getCamPixelSize(originPt, cam);
->>>>>>> e44a91fb
+    const float pixSize = _verticesAttr[vertexIndex].pixSize; // use computed pixSize,  _mp.getCamPixelSize(originPt, cam);
     float maxDist = nPixelSizeBehind * pixSize;
     if(fixesSigma)
         maxDist = nPixelSizeBehind;
@@ -1978,12 +1926,8 @@
         GeometryIntersection geometry(vertexIndex); // Starting on global vertex index
         Point3d intersectPt = originPt;
         // toTheCam
-<<<<<<< HEAD
+        const double pointCamDistance = (_mp.CArr[cam] - originPt).size();
         const Point3d dirVect = (_mp.CArr[cam] - originPt).normalize();
-=======
-        const double pointCamDistance = (mp->CArr[cam] - originPt).size();
-        const Point3d dirVect = (mp->CArr[cam] - originPt).normalize();
->>>>>>> e44a91fb
 
 #ifdef ALICEVISION_DEBUG_VOTE
         IntersectionHistory history(_mp.CArr[cam], originPt, dirVect);
@@ -2009,11 +1953,7 @@
             if (geometry.type == EGeometryType::None)
             {
 #ifdef ALICEVISION_DEBUG_VOTE
-<<<<<<< HEAD
-                // exportBackPropagationMesh("fillGraph_ToCam_typeNone", history.geometries, originPt, _mp.CArr[cam]);
-=======
-                // exportBackPropagationMesh("fillGraph_v" + std::to_string(vertexIndex) + "_ToCam_typeNone", history.geometries, originPt, mp->CArr[cam]);
->>>>>>> e44a91fb
+                // exportBackPropagationMesh("fillGraph_v" + std::to_string(vertexIndex) + "_ToCam_typeNone", history.geometries, originPt, _mp.CArr[cam]);
 #endif
                 // ALICEVISION_LOG_DEBUG(
                 //     "[Error]: fillGraph(toTheCam) cause: geometry cannot be found."
@@ -2101,7 +2041,7 @@
             
             // Declare the last part of the empty path as connected to EMPTY (S node in the graph cut)
             if (lastIntersectedFacet.cellIndex != GEO::NO_CELL &&
-                (mp->CArr[cam] - intersectPt).size() < 0.2 * pointCamDistance)
+                (_mp.CArr[cam] - intersectPt).size() < 0.2 * pointCamDistance)
             {
     #pragma OMP_ATOMIC_WRITE
                 _cellsAttr[lastIntersectedFacet.cellIndex].cellSWeight = (float)maxint;
@@ -2285,43 +2225,23 @@
     ALICEVISION_LOG_INFO("Forcing t-edges");
     long t2 = clock();
 
-<<<<<<< HEAD
-    float forceTEdgeDelta = (float)_mp.userParams.get<double>("delaunaycut.forceTEdgeDelta", 0.1f);
+    const float forceTEdgeDelta = (float)_mp.userParams.get<double>("delaunaycut.forceTEdgeDelta", 0.1f);
     ALICEVISION_LOG_DEBUG("forceTEdgeDelta: " << forceTEdgeDelta);
 
-    float minJumpPartRange = (float)_mp.userParams.get<double>("delaunaycut.minJumpPartRange", 10000.0f);
+    const float minJumpPartRange = (float)_mp.userParams.get<double>("delaunaycut.minJumpPartRange", 10000.0f);
     ALICEVISION_LOG_DEBUG("minJumpPartRange: " << minJumpPartRange);
 
-    float maxSilentPartRange = (float)_mp.userParams.get<double>("delaunaycut.maxSilentPartRange", 100.0f);
+    const float maxSilentPartRange = (float)_mp.userParams.get<double>("delaunaycut.maxSilentPartRange", 100.0f);
     ALICEVISION_LOG_DEBUG("maxSilentPartRange: " << maxSilentPartRange);
 
-    float nsigmaJumpPart = (float)_mp.userParams.get<double>("delaunaycut.nsigmaJumpPart", 2.0f);
+    const float nsigmaJumpPart = (float)_mp.userParams.get<double>("delaunaycut.nsigmaJumpPart", 4.0f);
     ALICEVISION_LOG_DEBUG("nsigmaJumpPart: " << nsigmaJumpPart);
 
-    float nsigmaFrontSilentPart = (float)_mp.userParams.get<double>("delaunaycut.nsigmaFrontSilentPart", 2.0f);
+    const float nsigmaFrontSilentPart = (float)_mp.userParams.get<double>("delaunaycut.nsigmaFrontSilentPart", 2.0f);
     ALICEVISION_LOG_DEBUG("nsigmaFrontSilentPart: " << nsigmaFrontSilentPart);
 
     // This parameter allows to enlage the surface margin behind the point
-    float nsigmaBackSilentPart = (float)_mp.userParams.get<double>("delaunaycut.nsigmaBackSilentPart", 2.0f);
-=======
-    const float forceTEdgeDelta = (float)mp->userParams.get<double>("delaunaycut.forceTEdgeDelta", 0.1f);
-    ALICEVISION_LOG_DEBUG("forceTEdgeDelta: " << forceTEdgeDelta);
-
-    const float minJumpPartRange = (float)mp->userParams.get<double>("delaunaycut.minJumpPartRange", 10000.0f);
-    ALICEVISION_LOG_DEBUG("minJumpPartRange: " << minJumpPartRange);
-
-    const float maxSilentPartRange = (float)mp->userParams.get<double>("delaunaycut.maxSilentPartRange", 100.0f);
-    ALICEVISION_LOG_DEBUG("maxSilentPartRange: " << maxSilentPartRange);
-
-    const float nsigmaJumpPart = (float)mp->userParams.get<double>("delaunaycut.nsigmaJumpPart", 4.0f);
-    ALICEVISION_LOG_DEBUG("nsigmaJumpPart: " << nsigmaJumpPart);
-
-    const float nsigmaFrontSilentPart = (float)mp->userParams.get<double>("delaunaycut.nsigmaFrontSilentPart", 2.0f);
-    ALICEVISION_LOG_DEBUG("nsigmaFrontSilentPart: " << nsigmaFrontSilentPart);
-
-    // This parameter allows to enlage the surface margin behind the point
-    const float nsigmaBackSilentPart = (float)mp->userParams.get<double>("delaunaycut.nsigmaBackSilentPart", 2.0f);
->>>>>>> e44a91fb
+    const float nsigmaBackSilentPart = (float)_mp.userParams.get<double>("delaunaycut.nsigmaBackSilentPart", 2.0f);
     ALICEVISION_LOG_DEBUG("nsigmaBackSilentPart: " << nsigmaBackSilentPart);
 
     for(GC_cellInfo& c: _cellsAttr)
@@ -2363,14 +2283,10 @@
         // For each camera that has visibility over the vertex v (vertexIndex)
         for(const int cam : v.cams)
         {
-<<<<<<< HEAD
-            const float maxDist = nPixelSizeBehind * (fixesSigma ? 1.0f : _mp.getCamPixelSize(originPt, cam));
-=======
             GeometriesCount geometriesIntersectedFrontCount;
             GeometriesCount geometriesIntersectedBehindCount;
 
-            const float maxDist = nPixelSizeBehind * (fixesSigma ? 1.0f : mp->getCamPixelSize(originPt, cam));
->>>>>>> e44a91fb
+            const float maxDist = nPixelSizeBehind * (fixesSigma ? 1.0f : _mp.getCamPixelSize(originPt, cam));
 
             // float minJump = 10000000.0f;
             // float minSilent = 10000000.0f;
@@ -2391,14 +2307,8 @@
                 // As long as we find a next geometry
                 Point3d lastIntersectPt = originPt;
                 // Iterate on geometries in the direction of camera's vertex within margin defined by maxDist (as long as we find a next geometry)
-<<<<<<< HEAD
-                while((geometry.type != EGeometryType::Vertex ||
-                       (_mp.CArr[cam] - intersectPt).size() < 1.0e-3) // We reach our camera vertex
-                && (lastIntersectPt - originPt).size() <= (nsigmaJumpPart + nsigmaFrontSilentPart) * maxDist) // We to far from the originPt
-=======
-                while ((geometry.type != EGeometryType::Vertex || (mp->CArr[cam] - intersectPt).size() > 1.0e-3) // We reach our camera vertex
+                while ((geometry.type != EGeometryType::Vertex || (_mp.CArr[cam] - intersectPt).size() > 1.0e-3) // We reach our camera vertex
                     && (lastIntersectPt - originPt).size() <= (nsigmaJumpPart + nsigmaFrontSilentPart) * maxDist) // We are to far from the originPt
->>>>>>> e44a91fb
                 {
                     // Keep previous informations
                     const GeometryIntersection previousGeometry = geometry;
@@ -2523,25 +2433,14 @@
 
                     if(geometry.type == EGeometryType::None)
                     {
-<<<<<<< HEAD
-                        // If we come from a facet, the next intersection must exist (even if the mirror facet is invalid, which is verified later) 
-                        if (previousGeometry.type == EGeometryType::Facet)
-                        {
-#ifdef ALICEVISION_DEBUG_VOTE
-                            // exportBackPropagationMesh("forceTedges_behindThePoint_NoneButPreviousIsFacet", history.geometries, originPt, _mp.CArr[cam]);
-#endif
-                            ALICEVISION_LOG_DEBUG("[Error]: forceTedges(behindThePoint) cause: None geometry but previous is Facet.");
-                        }
-=======
 //                         // If we come from a facet, the next intersection must exist (even if the mirror facet is invalid, which is verified later) 
 //                         if (previousGeometry.type == EGeometryType::Facet)
 //                         {
 // #ifdef ALICEVISION_DEBUG_VOTE
-//                             // exportBackPropagationMesh("forceTedges_behindThePoint_NoneButPreviousIsFacet", history.geometries, originPt, mp->CArr[cam]);
+//                             // exportBackPropagationMesh("forceTedges_behindThePoint_NoneButPreviousIsFacet", history.geometries, originPt, _mp.CArr[cam]);
 // #endif
 //                             ALICEVISION_LOG_DEBUG("[Error]: forceTedges(behindThePoint) cause: None geometry but previous is Facet.");
 //                         }
->>>>>>> e44a91fb
                         // Break if we reach the end of the tetrahedralization volume
                         break;
                     }
@@ -2729,23 +2628,12 @@
     long timer = std::clock();
     ALICEVISION_LOG_INFO("Graph cut post-processing.");
 
-<<<<<<< HEAD
-void DelaunayGraphCut::freeUnwantedFullCells(const Point3d* hexah)
-{
-    ALICEVISION_LOG_DEBUG("freeUnwantedFullCells\n");
-
-    int minSegmentSize = (int)_mp.userParams.get<int>("hallucinationsFiltering.minSegmentSize", 10);
-    bool doRemoveBubbles = (bool)_mp.userParams.get<bool>("hallucinationsFiltering.doRemoveBubbles", true);
-    bool doRemoveDust = (bool)_mp.userParams.get<bool>("hallucinationsFiltering.doRemoveDust", true);
-    bool doLeaveLargestFullSegmentOnly = (bool)_mp.userParams.get<bool>("hallucinationsFiltering.doLeaveLargestFullSegmentOnly", false);
-=======
-    int minSegmentSize = mp->userParams.get<int>("hallucinationsFiltering.minSegmentSize", 10);
-    bool doRemoveBubbles = mp->userParams.get<bool>("hallucinationsFiltering.doRemoveBubbles", true);
-    bool doRemoveDust = mp->userParams.get<bool>("hallucinationsFiltering.doRemoveDust", true);
-    bool doLeaveLargestFullSegmentOnly = mp->userParams.get<bool>("hallucinationsFiltering.doLeaveLargestFullSegmentOnly", false);
-    double minSolidAngleRatio = mp->userParams.get<double>("hallucinationsFiltering.minSolidAngleRatio", 0.2);
-    int nbSolidAngleFilteringIterations = mp->userParams.get<double>("hallucinationsFiltering.nbSolidAngleFilteringIterations", 10);
->>>>>>> e44a91fb
+    int minSegmentSize = _mp.userParams.get<int>("hallucinationsFiltering.minSegmentSize", 10);
+    bool doRemoveBubbles = _mp.userParams.get<bool>("hallucinationsFiltering.doRemoveBubbles", true);
+    bool doRemoveDust = _mp.userParams.get<bool>("hallucinationsFiltering.doRemoveDust", true);
+    bool doLeaveLargestFullSegmentOnly = _mp.userParams.get<bool>("hallucinationsFiltering.doLeaveLargestFullSegmentOnly", false);
+    double minSolidAngleRatio = _mp.userParams.get<double>("hallucinationsFiltering.minSolidAngleRatio", 0.2);
+    int nbSolidAngleFilteringIterations = _mp.userParams.get<double>("hallucinationsFiltering.nbSolidAngleFilteringIterations", 10);
 
     if(doRemoveBubbles)
     {
@@ -2753,11 +2641,6 @@
         removeBubbles();
     }
 
-<<<<<<< HEAD
-    // free all full cell that have a camera vertex
-    for(int rc = 0; rc < _mp.ncams; rc++)
-=======
->>>>>>> e44a91fb
     {
         std::size_t nbFullCells = std::accumulate(_cellIsFull.begin(), _cellIsFull.end(), 0);
         ALICEVISION_LOG_INFO("[" << __LINE__ << "] Nb full cells: " << nbFullCells << " / " << _cellIsFull.size() << " cells.");
@@ -2767,7 +2650,7 @@
     {
         // free all full cell that have a camera vertex
         int nbModifiedCells = 0;
-        for(int rc = 0; rc < mp->ncams; rc++)
+        for(int rc = 0; rc < _mp.ncams; rc++)
         {
             VertexIndex cam_vi = _camsVertexes[rc];
             if(cam_vi == GEO::NO_VERTEX)
@@ -2831,7 +2714,7 @@
         saveDhInfo(folderName + "delaunayTriangulationInfoAfterHallRemoving.bin");
     }
 
-    if(mp->userParams.get<bool>("LargeScale.saveDelaunayTriangulation", false))
+    if(_mp.userParams.get<bool>("LargeScale.saveDelaunayTriangulation", false))
     {
       const std::string fileNameDh = folderName + "delaunayTriangulation.bin";
       const std::string fileNameInfo = folderName + "delaunayTriangulationInfo.bin";
@@ -3084,7 +2967,7 @@
   if(sfmData != nullptr)
     addPointsFromSfM(hexah, cams, *sfmData);
 
-  const int nGridHelperVolumePointsDim = mp->userParams.get<int>("LargeScale.nGridHelperVolumePointsDim", 10);
+  const int nGridHelperVolumePointsDim = _mp.userParams.get<int>("LargeScale.nGridHelperVolumePointsDim", 10);
 
   // add points for cam centers
   addPointsFromCameraCenters(cams, minDist);
@@ -3092,11 +2975,6 @@
   // add 6 points to prevent singularities
   addPointsToPreventSingularities(hexah, minDist);
 
-<<<<<<< HEAD
-  const int nGridHelperVolumePointsDim = _mp.userParams.get<int>("LargeScale.nGridHelperVolumePointsDim", 10);
-
-=======
->>>>>>> e44a91fb
   // add volume points to prevent singularities
   {
     Point3d hexahExt[8];
@@ -3104,7 +2982,7 @@
     addHelperPoints(nGridHelperVolumePointsDim, hexahExt, minDist);
 
     // add point for shape from silhouette
-    if(mp->userParams.get<bool>("delaunaycut.addMaskHelperPoints", false))
+    if(_mp.userParams.get<bool>("delaunaycut.addMaskHelperPoints", false))
       addMaskHelperPoints(hexahExt, cams, *depthMapsFuseParams);
   }
 
@@ -3136,11 +3014,7 @@
       mesh->saveToObj(folderName + "tetrahedralMesh_SWeight.obj");
   }
 
-<<<<<<< HEAD
-  if(_mp.userParams.get<bool>("LargeScale.saveDelaunayTriangulation", false))
-=======
   if(false)
->>>>>>> e44a91fb
   {
     {
         std::unique_ptr<mesh::Mesh> meshf(createTetrahedralMesh(false, 0.99f, [](const fuseCut::GC_cellInfo& c) { return c.emptinessScore; }));
@@ -3288,31 +3162,15 @@
     ALICEVISION_LOG_INFO("sigma: " << sigma);
 
     // 0 for distFcn equals 1 all the time
-<<<<<<< HEAD
-    float distFcnHeight = (float)_mp.userParams.get<double>("delaunaycut.distFcnHeight", 0.0f);
-
-    ////////////////////////////////////////////////////////////////////////////////////////////////////////
-    ////////////////////////////////////////////////////////////////////////////////////////////////////////
-    ////////////////////////////////////////////////////////////////////////////////////////////////////////
-
-    bool labatutCFG09 = _mp.userParams.get<bool>("global.LabatutCFG09", false);
+    const float distFcnHeight = (float)_mp.userParams.get<double>("delaunaycut.distFcnHeight", 0.0f);
+
+    const bool labatutCFG09 = _mp.userParams.get<bool>("global.LabatutCFG09", false);
     // jancosekIJCV: "Exploiting Visibility Information in Surface Reconstruction to Preserve Weakly Supported Surfaces", Michal Jancosek and Tomas Pajdla, 2014
-    bool jancosekIJCV = _mp.userParams.get<bool>("global.JancosekIJCV", true);
+    const bool jancosekIJCV = _mp.userParams.get<bool>("global.JancosekIJCV", true);
 
     if(jancosekIJCV) // true by default
     {
-        float forceTEdgeDelta = (float)_mp.userParams.get<double>("delaunaycut.forceTEdgeDelta", 0.1f);
-=======
-    const float distFcnHeight = (float)mp->userParams.get<double>("delaunaycut.distFcnHeight", 0.0f);
-
-    const bool labatutCFG09 = mp->userParams.get<bool>("global.LabatutCFG09", false);
-    // jancosekIJCV: "Exploiting Visibility Information in Surface Reconstruction to Preserve Weakly Supported Surfaces", Michal Jancosek and Tomas Pajdla, 2014
-    const bool jancosekIJCV = mp->userParams.get<bool>("global.JancosekIJCV", true);
-
-    if(jancosekIJCV) // true by default
-    {
-        const bool forceTEdge = mp->userParams.get<bool>("delaunaycut.voteFilteringForWeaklySupportedSurfaces", true);
->>>>>>> e44a91fb
+        const bool forceTEdge = _mp.userParams.get<bool>("delaunaycut.voteFilteringForWeaklySupportedSurfaces", true);
 
         displayCellsStats();
 
